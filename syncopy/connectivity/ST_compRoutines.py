--- conflicted
+++ resolved
@@ -15,10 +15,6 @@
 
 # syncopy imports
 from syncopy.shared.const_def import spectralDTypes
-<<<<<<< HEAD
-=======
-from syncopy.datatype import padding
->>>>>>> 6a7cb9e4
 from syncopy.shared.tools import best_match
 from syncopy.shared.computational_routine import ComputationalRoutine
 from syncopy.shared.kwarg_decorators import unwrap_io
@@ -156,13 +152,8 @@
     elif polyremoval == 1:
         dat = detrend(dat, type='linear', axis=0, overwrite_data=True)
 
-<<<<<<< HEAD
     CS_ij = csd(dat, samplerate, nSamples, taper=taper, taper_opt=taper_opt)
     
-=======
-    CS_ij = csd(dat, samplerate, taper=taper, taper_opt=taper_opt)
-
->>>>>>> 6a7cb9e4
     # where does freqs go/come from -
     # we will eventually solve this issue..
     return CS_ij[None, freq_idx, ...]
@@ -293,19 +284,6 @@
     else:
         dat = trl_dat
 
-<<<<<<< HEAD
-    # detrend
-    if polyremoval == 0:
-        # SciPy's overwrite_data not working for type='constant' :/
-        dat = detrend(dat, type='constant', axis=0, overwrite_data=True)
-    elif polyremoval == 1:
-        detrend(dat, type='linear', axis=0, overwrite_data=True)
-=======
-    # Symmetric Padding (updates no. of samples)
-    if padding_opt:
-        dat = padding(dat, **padding_opt)
->>>>>>> 6a7cb9e4
-
     nSamples = dat.shape[0]
     nChannels = dat.shape[1]
 
