# -*- coding: utf-8 -*-
# 
# SynCoPy BaseData abstract class + helper classes
# 
# Created: 2019-01-07 09:22:33
<<<<<<< HEAD
# Last modified by: Joscha Schmiedt [joscha.schmiedt@esi-frankfurt.de]
# Last modification time: <2019-08-29 14:41:10>
=======
# Last modified by: Stefan Fuertinger [stefan.fuertinger@esi-frankfurt.de]
# Last modification time: <2019-08-30 10:05:56>
>>>>>>> 7c86ebeb

# Builtin/3rd party package imports
import numpy as np
import getpass
import socket
import time
import sys
import os
import numbers
import inspect
import h5py
import scipy as sp
from abc import ABC, abstractmethod
from collections import OrderedDict
from collections.abc import Iterator
from copy import copy
from datetime import datetime
from hashlib import blake2b
from itertools import islice
from numpy.lib.format import open_memmap, read_magic
import shutil

# Local imports
from .data_methods import definetrial
from syncopy.shared.parsers import scalar_parser, array_parser, io_parser, filename_parser
from syncopy.shared.errors import SPYTypeError, SPYValueError, SPYError
from syncopy import __version__, __storage__, __dask__, __sessionid__
if __dask__:
    import dask
import syncopy as spy

__all__ = ["StructDict"]


class BaseData(ABC):

    # Class properties that are written to JSON/HDF upon save
    _infoFileProperties = ("dimord", "_version", "_log", "cfg",)
    _hdfFileProperties =  ("dimord", "_version", "_log",)

    # Checksum algorithm used
    _checksum_algorithm = spy.__checksum_algorithm__.__name__
    
    # Dummy allocations of class attributes that are actually initialized in subclasses
    _mode = None
    
    @property
    def cfg(self):
        """Dictionary of previous operations on data"""
        return self._cfg

    @cfg.setter
    def cfg(self, dct):
        if not isinstance(dct, dict):
            raise SPYTypeError(dct, varname="cfg", expected="dictionary-like object")
        self._cfg = self._set_cfg(self._cfg, dct)
        
    @property
    def container(self):
        if self.data is not None:
            return filename_parser(self.filename)["container"]
    
    @property
    def data(self):
        """array-like object representing data without trials"""

        if getattr(self._data, "id", None) is not None:
            if self._data.id.valid == 0:
                lgl = "open HDF5 container"
                act = "backing HDF5 container {} has been closed"
                raise SPYValueError(legal=lgl, actual=act.format(self.filename),
                                    varname="data")
        return self._data
    
    @data.setter
    def data(self, in_data):

        # Dimension count is either determined by length of dimord or 2 in case
        # of `EventData` or `SpikeData`
        if any(["DiscreteData" in str(base) for base in self.__class__.__mro__]):
            ndim = 2
        else:
            ndim = len(self.dimord)
                
        # If input is a string, try to load memmap/HDF5 dataset
        if isinstance(in_data, str):
            try:
                fpath, fname = io_parser(in_data, varname="filename", isfile=True, exists=True)
            except Exception as exc:
                raise exc
            in_data = os.path.join(fpath, fname)  # ensure `in_data` is absolute path

            md = self.mode
            if md == "w":
                md = "r+"

            is_npy = False
            is_hdf = False
            try:
                with open(in_data, "rb") as fd:
                    read_magic(fd)
                is_npy = True
            except ValueError as exc:
                err = "NumPy memorymap: " + str(exc)
            try:
                h5f = h5py.File(in_data, mode=md)
                is_hdf = True
            except OSError as exc:
                err = "HDF5: " + str(exc)
            if not is_npy and not is_hdf:
                raise SPYValueError("accessible HDF5 container or memory-mapped npy-file",
                                    actual=err, varname="data")
            
            if is_hdf:
                h5keys = list(h5f.keys())
                idx = [h5keys.count(dclass) for dclass in spy.datatype.__all__ \
                       if not (inspect.isfunction(getattr(spy.datatype, dclass)))]
                if len(h5keys) !=1 and sum(idx) != 1:
                    lgl = "HDF5 container holding one data-object"
                    act = "HDF5 container holding {} data-objects"
                    raise SPYValueError(legal=lgl, actual=act.format(str(len(h5keys))), varname="data")
                if len(h5keys) == 1:
                    self._data = h5f[h5keys[0]]
                else:
                    self._data = h5f[spy.datatype.__all__[idx.index(1)]]
            if is_npy:
                self._data = open_memmap(in_data, mode=md)
            self.filename = in_data

        # If input is already a memmap/HDF5 dataset, check its dimensions
        elif isinstance(in_data, (np.memmap, h5py.Dataset)):
            if isinstance(in_data, h5py.Dataset):
                if in_data.id.valid == 0:
                    lgl = "open HDF5 container"
                    act = "backing HDF5 container is closed"
                    raise SPYValueError(legal=lgl, actual=act, varname="data")
                md = in_data.file.mode
                fn = in_data.file.filename
            else:
                md = in_data.mode
                fn = in_data.filename
            if in_data.ndim != ndim:
                lgl = "{}-dimensional data".format(ndim)
                act = "{}-dimensional HDF5 dataset or memmap".format(in_data.ndim)
                raise SPYValueError(legal=lgl, varname="data", actual=act)
            self.mode = md
            self.filename = os.path.abspath(fn)
            self._data = in_data
            
        # If input is an array, either fill existing data property
        # or create backing container on disk
        elif isinstance(in_data, np.ndarray):
            try:
                array_parser(in_data, varname="data", dims=ndim)
            except Exception as exc:
                raise exc
            if isinstance(self._data, (np.memmap, h5py.Dataset)):
                if self.mode == "r":
                    lgl = "HDF5 dataset/memmap with write or copy-on-write access"
                    act = "read-only memmap"
                    raise SPYValueError(legal=lgl, varname="mode", actual=act)
                if self.data.shape != in_data.shape:
                    lgl = "HDF5 dataset/memmap with shape {}".format(str(self.data.shape))
                    act = "data with shape {}".format(str(in_data.shape))
                    raise SPYValueError(legal=lgl, varname="data", actual=act)
                if self.data.dtype != in_data.dtype:
                    print("SyNCoPy core - data: WARNING >> Input data-type mismatch << ")
                self._data[...] = in_data
            else:
                self.filename = self._gen_filename()
                dsetname = self.__class__.__name__
                with h5py.File(self.filename, "w") as h5f:
                    h5f.create_dataset(dsetname, data=in_data)
                md = self.mode
                if md == "w":
                    md = "r+"
                self._data = h5py.File(self.filename, md)[dsetname]

        # If input is a `VirtualData` object, make sure the object class makes sense
        elif isinstance(in_data, VirtualData):
            if self.__class__.__name__ != "AnalogData":
                lgl = "(filename of) memmap or NumPy array"
                act = "VirtualData (only valid for `AnalogData` objects)"
                raise SPYValueError(legal=lgl, varname="data", actual=act)
            self._data = in_data
            self._filename = [dat.filename for dat in in_data._data]
            self.mode = "r"

        # Whatever type the input is, it's not supported
        else:
            msg = "(filename of) memmap, NumPy array or VirtualData object"
            raise SPYTypeError(in_data, varname="data", expected=msg)

        # In case we're working with a `DiscreteData` object, fill up samples
        if any(["DiscreteData" in str(base) for base in self.__class__.__mro__]):
            self._sample = np.unique(self.data[:,self.dimord.index("sample")])

        # In case we're working with an `AnalogData` object, tentatively fill up channel labels
        if any(["ContinuousData" in str(base) for base in self.__class__.__mro__]):
            channel = ["channel" + str(i + 1) for i in range(self.data.shape[self.dimord.index("channel")])]
            self.channel = np.array(channel)

        # In case we're working with an `EventData` object, fill up eventid's
        if self.__class__.__name__ == "EventData":
            self._eventid = np.unique(self.data[:,self.dimord.index("eventid")])

    @property
    def dimord(self):
        """list(str): ordered list of data dimension labels"""
        return self._dimord
    
    @dimord.setter
    def dimord(self, dims):
        if hasattr(self, "_dimord"):
            print("Syncopy core - dimord: Cannot change `dimord` of object. " +\
                  "Functionality currently not supported")
        # Canonical way to perform initial allocation of dimensional properties 
        # (`self._channel = None`, `self._freq = None` etc.)            
        self._dimord = list(dims)
        for dim in [dlabel for dlabel in dims if dlabel != "time"]:
            setattr(self, "_" + dim, None)
            
    @property
    def filename(self):
        # implicit support for multiple backing filenames: convert list to str
        if isinstance(self._filename, list):
            outname = "".join(fname + ", " for fname in self._filename)[:-2]
        else:
            outname = self._filename
        return outname
    
    @filename.setter
    def filename(self, fname):
        if not isinstance(fname, str):
            raise SPYTypeError(fname, varname="fname", expected="str")
        self._filename = str(fname)

    @property
    def log(self):
        """str: log of previous operations on data"""
        print(self._log_header + self._log)

    @log.setter
    def log(self, msg):
        if not isinstance(msg, str):
            raise SPYTypeError(msg, varname="log", expected="str")
        prefix = "\n\n|=== {user:s}@{host:s}: {time:s} ===|\n\n\t{caller:s}"
        clr = sys._getframe().f_back.f_code.co_name
        if clr.startswith("_") and not clr.startswith("__"):
            clr = clr[1:]
        self._log += prefix.format(user=getpass.getuser(),
                                   host=socket.gethostname(),
                                   time=time.asctime(),
                                   caller=clr + ": " if clr != "<module>" else "")\
            + msg

    @property
    def mode(self):
        """str: write mode for data, 'r' for read-only, 'w' for writable

        FIXME: append/replace with HDF5?
        """
        return self._mode
    
    @property
    def tag(self):
        if self.data is not None:
            return filename_parser(self.filename)["tag"]

    @mode.setter
    def mode(self, md):

        # Ensure input makes sense and we actually have permission to change
        # the data access mode
        if not isinstance(md, str):
            raise SPYTypeError(md, varname="mode", expected="str")
        options = ["r", "r+", "w", "c"]
        if md not in options:
            lgl = "'" + "or '".join(opt + "' " for opt in options)
            raise SPYValueError(lgl, varname="mode", actual=md)
        if isinstance(self.data, VirtualData):
            print("syncopy core - mode: WARNING >> Cannot change read-only " +
                  "access mode of VirtualData datasets << ")
            return

        # If data is already attached to the object, change its access mode
        # as requested (if `md` is actually any different from `self.mode`)
        # NOTE: prevent accidental data loss by not allowing mode = "w" in h5py
        if self.data is not None:
            if md == self._mode:
                return
            if md == "w":
                md = "r+"
            self.data.flush()
            if isinstance(self.data, np.memmap):
                self._data = None
                self._data = open_memmap(self.filename, mode=md)
            else:
                dsetname = self.data.name
                self._data.file.close()
                self._data = h5py.File(self.filename, mode=md)[dsetname]

        self._mode = md

    @property
    def sampleinfo(self):
        """nTrials x 3 :class:`numpy.ndarray` of [start, end, offset] sample indices"""
        return self._sampleinfo

    @sampleinfo.setter
    def sampleinfo(self, sinfo):
        if self.data is None:
            print("SyNCoPy core - sampleinfo: Cannot assign `sampleinfo` without data. "+\
                  "Please assing data first")
            return
        if any(["ContinuousData" in str(base) for base in self.__class__.__mro__]):
            scount = self.data.shape[self.dimord.index("time")]
        else:
            scount = np.inf
        try:
            array_parser(sinfo, varname="sampleinfo", dims=(None, 2), hasnan=False, 
                         hasinf=False, ntype="int_like", lims=[0, scount])
        except Exception as exc:
            raise exc
        self._sampleinfo = np.array(sinfo, dtype=int)

    @property
    def t0(self):
        """FIXME: should be hidden"""
        return self._t0

    @property
    def trials(self):
        """list-like array of trials"""
        return Indexer(map(self._get_trial, range(self.sampleinfo.shape[0])),
                       self.sampleinfo.shape[0]) if self.sampleinfo is not None else None
    @property
    def trialinfo(self):
        """nTrials x M :class:`numpy.ndarray` with numeric information about each trial

        Each trial can have M properties (condition, original trial no., ...) coded by 
        """
        return self._trialinfo

    @trialinfo.setter
    def trialinfo(self, trl):
        if self.data is None:
            print("SyNCoPy core - trialinfo: Cannot assign `trialinfo` without data. "+\
                  "Please assing data first")
            return
        try:
            array_parser(trl, varname="trialinfo", dims=(self.sampleinfo.shape[0], None))
        except Exception as exc:
            raise exc
        self._trialinfo = np.array(trl)


    # Selector method
    @abstractmethod
    def selectdata(self, trials=None, deepcopy=False, **kwargs):
        """
        Docstring mostly pointing to ``selectdata``
        """
        pass

    # Helper function that grabs a single trial
    @abstractmethod
    def _get_trial(self, trialno):
        pass

    # Convenience function, wiping contents of backing device from memory
    def clear(self):
        """Clear loaded data from memory

        Calls `flush` method of HDF5 dataset or memory map. Memory maps are
        deleted and re-instantiated.        

        """
        if self.data is not None:
            self.data.flush()
            if isinstance(self.data, np.memmap):
                filename, mode = self.data.filename, self.data.mode
                self._data = None
                self._data = open_memmap(filename, mode=mode)
        return

    # Return a (deep) copy of the current class instance
    def copy(self, deep=False):
        """Create a copy of the data object in memory.

        Parameters
        ----------
            deep : bool
                If `True`, a copy of the underlying data file is created in the temporary Syncopy folder

        Returns
        -------
            BaseData
                in-memory copy of BaseData object

        See also
        --------
        save_spy

        """
        cpy = copy(self)
        if deep and isinstance(self.data, (np.memmap, h5py.Dataset)):
            self.data.flush()
            filename = self._gen_filename()
            shutil.copyfile(self.filename, filename)
            cpy.data = filename
        return cpy

    # Change trialdef of object
    def definetrial(self, trl=None, pre=None, post=None, start=None,
                    trigger=None, stop=None, clip_edges=False):
        """(Re-)define trials for data

        See also
        --------
        syncopy.definetrial

        """
        definetrial(self, trialdefinition=trl, pre=pre, post=post,
                    start=start, trigger=trigger, stop=stop,
                    clip_edges=clip_edges)


    # Wrapper that makes saving routine usable as class method
    def save(self, container=None, tag=None, filename=None, overwrite=False, memuse=100):
        """Save data object as new ``spy`` HDF container to disk (:func:`syncopy.save_data`)
        
        FIXME: update docu
        
        Parameters
        ----------                    
            container : str
                Path to Syncopy container folder (\*.spy) to be used for saving. If 
                omitted, a .spy extension will be added to the folder name.
            tag : str
                Tag to be appended to container basename
            filename :  str
                Explicit path to data file. This is only necessary if the data should
                not be part of a container folder. An extension (\*.<dataclass>) will
                be added if omitted. The `tag` argument is ignored.      
            overwrite : bool
                If `True` an existing HDF5 file and its accompanying JSON file is 
                overwritten (without prompt). 
            memuse : scalar 
                 Approximate in-memory cache size (in MB) for writing data to disk
                 (only relevant for :class:`VirtualData` or memory map data sources)

        Examples
        --------    
        >>> save_spy(obj, filename="session1")
        >>> # --> os.getcwd()/session1.<dataclass>
        >>> # --> os.getcwd()/session1.<dataclass>.info

        >>> save_spy(obj, filename="/tmp/session1")
        >>> # --> /tmp/session1.<dataclass>
        >>> # --> /tmp/session1.<dataclass>.info

        >>> save_spy(obj, container="container.spy")
        >>> # --> os.getcwd()/container.spy/container.<dataclass>
        >>> # --> os.getcwd()/container.spy/container.<dataclass>.info

        >>> save_spy(obj, container="/tmp/container.spy")
        >>> # --> /tmp/container.spy/container.<dataclass>
        >>> # --> /tmp/container.spy/container.<dataclass>.info

        >>> save_spy(obj, container="session1.spy", tag="someTag")
        >>> # --> os.getcwd()/container.spy/session1_someTag.<dataclass>
        >>> # --> os.getcwd()/container.spy/session1_someTag.<dataclass>.info

        """
        
        # Ensure `obj.save()` simply overwrites on-disk representation of object
        if container is None and tag is None and filename is None:
            if self.container is None:
                raise SPYError("Cannot create spy container in temporary " +\
                               "storage {} - please provide explicit path. ".format(__storage__))
            overwrite = True
            filename = self.filename
            
        # Support `obj.save(tag="newtag")`            
        if container is None and filename is None:
            if self.container is None:
                raise SPYError("Object is not associated to an existing spy container - " +\
                               "please save object first using an explicit path. ")
            container = filename_parser(self.filename)["folder"]
            
        spy.save(self, filename=filename, container=container, tag=tag, 
                 overwrite=overwrite, memuse=memuse)

    # Helper function generating pseudo-random temp file-names    
    def _gen_filename(self):
        fname_hsh = blake2b(digest_size=4, 
                            salt=os.urandom(blake2b.SALT_SIZE)).hexdigest()
        return os.path.join(__storage__,
                            "spy_{sess:s}_{hash:s}{ext:s}".format(
                                sess=__sessionid__, hash=fname_hsh,
                                ext=self._classname_to_extension()))

    def _classname_to_extension(self):
        return "." + self.__class__.__name__.split('Data')[0].lower()

    # Helper function that digs into cfg dictionaries
    def _set_cfg(self, cfg, dct):
        dct = StructDict(dct)
        if not cfg:
            cfg = dct
        else:
            if "cfg" in cfg.keys():
                self._set_cfg(cfg["cfg"], dct)
            else:
                cfg["cfg"] = dct
                return cfg
        return cfg

    # Legacy support
    def __repr__(self):
        return self.__str__()

    # Make class contents readable from the command line
    def __str__(self):

        # Get list of print-worthy attributes
        ppattrs = [attr for attr in self.__dir__()
                   if not (attr.startswith("_") or attr in ["log", "t0"])]
        ppattrs = [attr for attr in ppattrs
                   if not (inspect.ismethod(getattr(self, attr))
                           or isinstance(getattr(self, attr), Iterator))]
        if hasattr(self, "hdr"):
            if getattr(self, "hdr") is None:
                ppattrs.pop(ppattrs.index("hdr"))
        ppattrs.sort()

        # Construct string for pretty-printing class attributes
        if self.__class__.__name__ == "SpikeData":
            dinfo = " 'spike' x "
            dsep = "'-'"
        elif self.__class__.__name__ == "EventData":
            dinfo = " 'event' x "
            dsep = "'-'"
        else:
            dinfo = ""
            dsep = "' x '"
        hdstr = "SyNCoPy{diminfo:s}{clname:s} object with fields\n\n"
        ppstr = hdstr.format(diminfo=dinfo + " '"  + \
                             dsep.join(dim for dim in self.dimord) + "' ",
                             clname=self.__class__.__name__)
        maxKeyLength = max([len(k) for k in ppattrs])
        for attr in ppattrs:
            value = getattr(self, attr)
            if hasattr(value, 'shape') and attr == "data" and self.sampleinfo is not None:
                tlen = np.unique([sinfo[1] - sinfo[0] for sinfo in self.sampleinfo])
                if tlen.size == 1:
                    trlstr = "of length {} ".format(str(tlen[0]))
                else:
                    trlstr = ""
                dsize = np.prod(self.data.shape)*self.data.dtype.itemsize/1024**2
                dunit = "MB"
                if dsize > 1000:
                    dsize /= 1024
                    dunit = "GB"
                valueString = "{} trials {}defined on ".format(str(len(self.trials)), trlstr)
                valueString += "[" + " x ".join([str(numel) for numel in value.shape]) \
                              + "] {dt:s} {tp:s} " +\
                              "of size {sz:3.2f} {szu:s}"
                valueString = valueString.format(dt=self.data.dtype.name,
                                                 tp=self.data.__class__.__name__,
                                                 sz=dsize,
                                                 szu=dunit)
            elif hasattr(value, 'shape'):
                valueString = "[" + " x ".join([str(numel) for numel in value.shape]) \
                              + "] element " + str(type(value))
            elif isinstance(value, list):
                valueString = "{0} element list".format(len(value))
            elif isinstance(value, dict):
                msg = "dictionary with {nk:s}keys{ks:s}"
                keylist = value.keys()
                showkeys = len(keylist) < 7
                valueString = msg.format(nk=str(len(keylist)) + " " if not showkeys else "",
                                         ks=" '" + "', '".join(key for key in keylist) + "'" if showkeys else "")
            else:
                valueString = str(value)
            printString = "{0:>" + str(maxKeyLength + 5) + "} : {1:}\n"
            ppstr += printString.format(attr, valueString)
        ppstr += "\nUse `.log` to see object history"
        return ppstr

    # Destructor
    def __del__(self):
        if self.filename is not None:
            if isinstance(self._data, h5py.Dataset):
                try:
                    self._data.file.close()
                except:
                    pass
            else:
                del self._data
            if __storage__ in self.filename and os.path.exists(self.filename):
                os.unlink(self.filename)
                shutil.rmtree(os.path.splitext(self.filename)[0],
                              ignore_errors=True)

    # Class "constructor"
    def __init__(self, data=None, filename=None, dimord=None, mode="r+", **kwargs):
        """
        Docstring

        filename + data = create memmap @filename
        filename no data = read from file or memmap
        just data = try to attach data (error checking done by data.setter)
        """

        # First things first: initialize (dummy) default values
        self._cfg = {}
        self._data = None
        self.mode = mode
        self._sampleinfo = None
        self._t0 = [None]
        self._trialinfo = None
        self._filename = None
        
        # Set up dimensional architecture (`self._channel = None`, `self._freq = None` etc.)
        self.dimord = dimord

        # Depending on contents of `filename` and `data` class instantiation invokes I/O routines
        if filename is not None:

            # Case 1: filename + data = memmap @filename
            if data is not None:
                read_fl = False
                self.data = filename
                self.data = data

            # Case 2: filename w/o data = read from file/container
            else:
                read_fl = False
                try:
                    fileinfo = filename_parser(filename)
                    if fileinfo["filename"] is not None:
                        read_fl = True
                except:
                    pass
                if not read_fl:
                    self.data = filename
                    
        else:

            # Case 3: just data = if str, it HAS to be the name of a spy-file
            if data is not None:
                if isinstance(data, str):
                    try:
                        fileinfo = filename_parser(data)
                    except Exception as exc:
                        raise exc
                    if fileinfo["filename"] is None:
                        lgl = "explicit file-name to initialize object"
                        raise SPYValueError(legal=lgl, actual=data)
                    read_fl = True
                    filename = data
                else:
                    read_fl = False
                    self.data = data

            # Case 4: nothing here: create empty object
            else:
                read_fl = False
                self._filename = self._gen_filename()
        
        # Warn on effectless assignments
        if read_fl:
            msg = "Syncopy core - __init__: WARNING >> Cannot assign `{}` to object " +\
                  "loaded from spy container << "                
            for key, value in kwargs.items():
                if value is not None:
                    print(msg.format(key))
            
        # Prepare log + header and write first entry
        lhd = "\n\t\t>>> SyNCopy v. {ver:s} <<< \n\n" +\
              "Created: {timestamp:s} \n\n" +\
              "System Profile: \n" +\
              "{sysver:s} \n" +\
              "NumPy: {npver:s}\n" +\
              "SciPy: {spver:s}\n" +\
              "Dask:  {daver:s}\n\n" +\
              "--- LOG ---"
        self._log_header = lhd.format(ver=__version__,
                                      timestamp=time.asctime(),
                                      sysver=sys.version,
                                      npver=np.__version__,
                                      spver=sp.__version__,
                                      daver=dask.__version__ if __dask__ else "--")
        self._log = ""
        self.log = "created {clname:s} object".format(clname=self.__class__.__name__)

        # Write version
        self._version = __version__

        # Finally call spy loader if filename was provided
        if read_fl:
            spy.load(filename=filename, out=self)

        # Make instantiation persistent in all subclasses
        super().__init__()

        
class VirtualData():
    """Class for handling 2D-data spread across multiple files

    Arrays from individual files (chunks) are concatenated along 
    the 2nd dimension (dim=1).

    """

    # Pre-allocate slots here - this class is *not* meant to be expanded
    # and/or monkey-patched at runtime
    __slots__ = ["_M", "_N", "_shape", "_size", "_ncols", "_data", "_cols", "_dtype"]

    @property
    def dtype(self):
        return self._dtype

    @property
    def M(self):
        return self._M

    @property
    def N(self):
        return self._N

    @property
    def shape(self):
        return self._shape

    @property
    def size(self):
        return self._size

    # Class instantiation
    def __init__(self, chunk_list):
        """
        Docstring coming soon...

        Do not confuse chunks with trials: chunks refer to actual raw binary
        data-files on disk, thus, row- *and* col-numbers MUST match!
        """

        # First, make sure our one mandatory input argument does not contain
        # any unpleasant surprises
        if not isinstance(chunk_list, (list, np.memmap)):
            raise SPYTypeError(chunk_list, varname="chunk_list", expected="array_like")

        # Do not use ``array_parser`` to validate chunks to not force-load memmaps
        try:
            shapes = [chunk.shape for chunk in chunk_list]
        except:
            raise SPYTypeError(chunk_list[0], varname="chunk in chunk_list",
                               expected="2d-array-like")
        if np.any([len(shape) != 2 for shape in shapes]):
            raise SPYValueError(legal="2d-array", varname="chunk in chunk_list")

        # Get row number per input chunk and raise error in case col.-no. does not match up
        shapes = [chunk.shape for chunk in chunk_list]
        if not np.array_equal([shape[0] for shape in shapes], [shapes[0][0]] * len(shapes)):
            raise SPYValueError(legal="identical number of samples per chunk",
                                varname="chunk_list")
        ncols = [shape[1] for shape in shapes]
        cumlen = np.cumsum(ncols)

        # Get hierarchically "highest" dtype of data present in `chunk_list`
        dtypes = []
        for chunk in chunk_list:
            dtypes.append(chunk.dtype)
        cdtype = np.max(dtypes)

        # Create list of "global" row numbers and assign "global" dimensional info
        self._ncols = ncols
        self._cols = [range(start, stop) for (start, stop) in zip(cumlen - ncols, cumlen)]
        self._M = chunk_list[0].shape[0]
        self._N = cumlen[-1]
        self._shape = (self._M, self._N)
        self._size = self._M * self._N
        self._dtype = cdtype
        self._data = chunk_list

    # Compatibility
    def __len__(self):
        return self._size

    # The only part of this class that actually does something
    def __getitem__(self, idx):

        # Extract queried row/col from input tuple `idx`
        qrow, qcol = idx

        # Convert input to slice (if it isn't already) or assign explicit start/stop values
        if isinstance(qrow, numbers.Number):
            try:
                scalar_parser(qrow, varname="row", ntype="int_like", lims=[0, self._M])
            except Exception as exc:
                raise exc
            row = slice(int(qrow), int(qrow + 1))
        elif isinstance(qrow, slice):
            start, stop = qrow.start, qrow.stop
            if qrow.start is None:
                start = 0
            if qrow.stop is None:
                stop = self._M
            row = slice(start, stop)
        else:
            raise SPYTypeError(qrow, varname="row", expected="int_like or slice")

        # Convert input to slice (if it isn't already) or assign explicit start/stop values
        if isinstance(qcol, numbers.Number):
            try:
                scalar_parser(qcol, varname="col", ntype="int_like", lims=[0, self._N])
            except Exception as exc:
                raise exc
            col = slice(int(qcol), int(qcol + 1))
        elif isinstance(qcol, slice):
            start, stop = qcol.start, qcol.stop
            if qcol.start is None:
                start = 0
            if qcol.stop is None:
                stop = self._N
            col = slice(start, stop)
        else:
            raise SPYTypeError(qcol, varname="col", expected="int_like or slice")

        # Make sure queried row/col are inside dimensional limits
        err = "value between {lb:s} and {ub:s}"
        if not(0 <= row.start < self._M) or not(0 < row.stop <= self._M):
            raise SPYValueError(err.format(lb="0", ub=str(self._M)),
                                varname="row", actual=str(row))
        if not(0 <= col.start < self._N) or not(0 < col.stop <= self._N):
            raise SPYValueError(err.format(lb="0", ub=str(self._N)),
                                varname="col", actual=str(col))

        # The interesting part: find out wich chunk(s) `col` is pointing at
        i1 = np.where([col.start in chunk for chunk in self._cols])[0].item()
        i2 = np.where([(col.stop - 1) in chunk for chunk in self._cols])[0].item()

        # If start and stop are not within the same chunk, data is loaded into memory
        if i1 != i2:
            data = []
            data.append(self._data[i1][row, col.start - self._cols[i1].start:])
            for i in range(i1 + 1, i2):
                data.append(self._data[i][row, :])
            data.append(self._data[i2][row, :col.stop - self._cols[i2].start])
            return np.hstack(data)

        # If start and stop are in the same chunk, return a view of the underlying memmap
        else:

            # Convert "global" row index to local chunk-based row-number (by subtracting offset)
            col = slice(col.start - self._cols[i1].start, col.stop - self._cols[i1].start)
            return self._data[i1][:, col][row, :]

    # Legacy support
    def __repr__(self):
        return self.__str__()

    # Make class contents comprehensible when viewed from the command line
    def __str__(self):
        ppstr = "{shape:s} element {name:s} object mapping {numfiles:s} file(s)"
        return ppstr.format(shape="[" + " x ".join([str(numel) for numel in self.shape]) + "]",
                            name=self.__class__.__name__,
                            numfiles=str(len(self._ncols)))

    # Free memory by force-closing resident memory maps
    def clear(self):
        """Clear read data from memory

        Reinstantiates memory maps of all open files.

        """
        shapes = []
        dtypes = []
        fnames = []
        offset = []
        for mmp in self._data:
            shapes.append(mmp.shape)
            dtypes.append(mmp.dtype)
            fnames.append(mmp.filename)
            offset.append(mmp.offset)
        self._data = []
        for k in range(len(fnames)):
            self._data.append(np.memmap(fnames[k], offset=offset[k],
                                        mode="r", dtype=dtypes[k],
                                        shape=shapes[k]))
        return

    # Ensure compatibility b/w `VirtualData`, HDF5 datasets and memmaps
    def flush(self):
        self.clear()


class Indexer():

    __slots__ = ["_iterobj", "_iterlen"]

    def __init__(self, iterobj, iterlen):
        """
        Make an iterable object subscriptable using itertools magic
        """
        self._iterobj = iterobj
        self._iterlen = iterlen

    def __iter__(self):
        return self._iterobj

    def __getitem__(self, idx):
        if isinstance(idx, numbers.Number):
            try:
                scalar_parser(idx, varname="idx", ntype="int_like",
                                  lims=[0, self._iterlen - 1])
            except Exception as exc:
                raise exc
            return next(islice(self._iterobj, idx, idx + 1))
        elif isinstance(idx, slice):
            start, stop = idx.start, idx.stop
            if idx.start is None:
                start = 0
            if idx.stop is None:
                stop = self._iterlen
            index = slice(start, stop, idx.step)
            if not(0 <= index.start < self._iterlen) or not (0 < index.stop <= self._iterlen):
                err = "value between {lb:s} and {ub:s}"
                raise SPYValueError(err.format(lb="0", ub=str(self._iterlen)),
                                    varname="idx", actual=str(index))
            return np.hstack(islice(self._iterobj, index.start, index.stop, index.step))
        elif isinstance(idx, (list, np.ndarray)):
            try:
                array_parser(idx, varname="idx", ntype="int_like", hasnan=False,
                             hasinf=False, lims=[0, self._iterlen], dims=1)
            except Exception as exc:
                raise exc
            return np.hstack([next(islice(self._iterobj, int(ix), int(ix + 1))) for ix in idx])
        else:
            raise SPYTypeError(idx, varname="idx", expected="int_like or slice")

    def __len__(self):
        return self._iterlen

    def __repr__(self):
        return self.__str__()

    def __str__(self):
        return "{} element iterable".format(self._iterlen)

    
class SessionLogger():

    __slots__ = ["sessionfile", "_rm"]

    def __init__(self):
        sess_log = "{user:s}@{host:s}: <{time:s}> started session {sess:s}"
        self.sessionfile = os.path.join(__storage__,
                                        "session_{}_log.id".format(__sessionid__))
        with open(self.sessionfile, "w") as fid:
            fid.write(sess_log.format(user=getpass.getuser(),
                                      host=socket.gethostname(),
                                      time=datetime.now().strftime('%Y-%m-%d %H:%M:%S'),
                                      sess=__sessionid__))
        self._rm = os.unlink # workaround to prevent Python from garbage-collectiing ``os.unlink``

    def __repr__(self):
        return self.__str__()

    def __str__(self):
        return "Session {}".format(__sessionid__)

    def __del__(self):
        self._rm(self.sessionfile)


class StructDict(dict):
    """Child-class of dict for emulating MATLAB structs

    Examples
    --------
    cfg = StructDict()
    cfg.a = [0, 25]

    """
    
    def __init__(self, *args, **kwargs):
        """
        Create a child-class of dict whose attributes are its keys
        (thus ensuring that attributes and items are always in sync)
        """
        super().__init__(*args, **kwargs)
        self.__dict__ = self        


class FauxTrial():
    """
    Stand-in mockup for NumPy arrays representing trial data
    
    Parameters
    ----------
    shape : tuple
        Shape of source trial array 
    idx : tuple
        Tuple of slices for extracting trial-data from source object's `data`
        dataset. The provided tuple **has** to be a proper indexing sequence, 
        i.e., if `idx` refers to the `k`-th trial in `obj`, then ``obj.data[idx]``
        must slice `data` correctly so that ``obj.data[idx] == obj.trials[k]``
    dtype : :class:`numpy.dtype`
        Datatype of source trial array
        
    Returns
    -------
    faux_trl : FauxTrial object
        An instance of `FauxTrial` that essentially parrots :class:`numpy.ndarray`
        objects and can, thus, be used to feed "fake" trials into a 
        :meth:`syncopy.shared.computational_routine.ComputationalRoutine.computeFunction`
        to get the `noCompute` runs out of the way w/o actually loading trials 
        into memory. 
        
    See also
    --------
    syncopy.continuous_data.ContinuousData._preview_trial : makes use of this class
    """
    
    def __init__(self, shape, idx, dtype):
        self.shape = tuple(shape)
        self.idx = tuple(idx)
        self.dtype = dtype
        
    def __str__(self):
        msg = "Trial placeholder of shape {} and datatype {}"
        return msg.format(str(self.shape), str(self.dtype))

    def __repr__(self):
        return self.__str__()

    def squeeze(self):
        """
        Remove 1's from shape and return a new `FauxTrial` instance 
        (parroting the NumPy original :func:`numpy.squeeze`)
        """
        shp = list(self.shape)
        while 1 in shp:
            shp.remove(1)
        return FauxTrial(shp, self.idx, self.dtype)

    @property
    def T(self):
        """
        Return a new `FauxTrial` instance with reversed dimensions
        (parroting the NumPy original :func:`numpy.transpose`)
        """
        return FauxTrial(self.shape[::-1], self.idx[::-1], self.dtype)<|MERGE_RESOLUTION|>--- conflicted
+++ resolved
@@ -3,13 +3,8 @@
 # SynCoPy BaseData abstract class + helper classes
 # 
 # Created: 2019-01-07 09:22:33
-<<<<<<< HEAD
-# Last modified by: Joscha Schmiedt [joscha.schmiedt@esi-frankfurt.de]
-# Last modification time: <2019-08-29 14:41:10>
-=======
 # Last modified by: Stefan Fuertinger [stefan.fuertinger@esi-frankfurt.de]
 # Last modification time: <2019-08-30 10:05:56>
->>>>>>> 7c86ebeb
 
 # Builtin/3rd party package imports
 import numpy as np
