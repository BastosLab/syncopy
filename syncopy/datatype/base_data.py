# -*- coding: utf-8 -*-
#
# Syncopy's main abstract base class + helpers
#

# Builtin/3rd party package imports
import getpass
import socket
import time
import sys
import os
from abc import ABC, abstractmethod
from hashlib import blake2b
from functools import reduce
import shutil
import numpy as np
import h5py
import scipy as sp

# Local imports
import syncopy as spy
from .util import TrialIndexer
from .methods.arithmetic import _process_operator
from .methods.selectdata import selectdata
from .methods.show import show
from syncopy.shared.tools import SerializableDict
from syncopy.shared.parsers import (
    scalar_parser,
    array_parser,
    io_parser,
    filename_parser,
    data_parser,
)
from syncopy.shared.errors import SPYInfo, SPYTypeError, SPYValueError, SPYError, SPYWarning
from syncopy.datatype.methods.definetrial import definetrial as _definetrial
from syncopy import __version__, __storage__, __acme__, __sessionid__, __storagelimit__

if __acme__:
    import acme
    import dask


__all__ = []


class BaseData(ABC):
    """
    Abstract base class for all data classes

    Data classes in Syncopy manage storing array data and metadata in HDF5 and
    JSON files, respectively. This base class contains the fundamental
    functionality shared across all data classes, that is,

    * properties for arrays that have a corresponding HDF5 datasets ('dataset
      properties') and the associated I/O
    * properties for data history (`BaseData.log` and `BaseData.cfg`)
    * methods and properties for defining trials on the data

    Further properties and methods are defined in subclasses, e.g.
    `syncopy.AnalogData`.
    """

    #: properties that are written into the JSON file and HDF5 attributes upon save
    _infoFileProperties = ("dimord", "_version", "_log", "cfg", "info")
    _hdfFileAttributeProperties = (
        "dimord",
        "_version",
        "_log",
    )
    # all data types have a `trials` property
    _selectionKeyWords = ('trials',)
    #: properties that are mapped onto HDF5 datasets
    _hdfFileDatasetProperties = ()

    # Checksum algorithm
    _checksum_algorithm = spy.__checksum_algorithm__.__name__

    # Dummy allocations of class attributes that are actually initialized in subclasses
    _mode = None
    _stackingDimLabel = None

    # Set caller for `SPYWarning` to not have it show up as '<module>'
    _spwCaller = "BaseData.{}"

    # Attach data selection and output routines to make them available as class methods
    selectdata = selectdata
    show = show

    # Initialize hidden attributes used by all children
    _filename = None
    _trialdefinition = None
    _dimord = None
    _mode = None
    _lhd = (
        "\n\t\t>>> SyNCopy v. {ver:s} <<< \n\n"
        + "Created: {timestamp:s} \n\n"
        + "System Profile: \n"
        + "{sysver:s} \n"
        + "ACME:  {acver:s}\n"
        + "Dask:  {daver:s}\n"
        + "NumPy: {npver:s}\n"
        + "SciPy: {spver:s}\n\n"
        + "--- LOG ---"
    )
    _log_header = _lhd.format(
        ver=__version__,
        timestamp=time.asctime(),
        sysver=sys.version,
        acver=acme.__version__ if __acme__ else "--",
        daver=dask.__version__ if __acme__ else "--",
        npver=np.__version__,
        spver=sp.__version__,
    )
    _log = ""

    @property
    @classmethod
    @abstractmethod
    def _defaultDimord(cls):
        return NotImplementedError

    @property
    def _stackingDim(self):
        if any(["DiscreteData" in str(base) for base in self.__class__.__mro__]):
            return 0
        else:
            if self._stackingDimLabel is not None and self.dimord is not None:
                return self.dimord.index(self._stackingDimLabel)

    @property
    def cfg(self):
        """Dictionary of previous operations on data"""
        return self._cfg

    @cfg.setter
    def cfg(self, dct):
        """ For loading only, for processing the frontends
        extend the existing (empty) cfg dictionary """

        if not isinstance(dct, dict):
            raise SPYTypeError(dct, varname="cfg", expected="dictionary-like object")
        self._cfg = dct

    @property
    def info(self):
        """Dictionary of auxiliary meta information"""
        return self._info

    @info.setter
    def info(self, dct):

        """
        Users usually want to extend the existing info dictionary,
        however it is possible to completely overwrite with a new dict
        """

        if not isinstance(dct, dict):
            raise SPYTypeError(dct, varname="info", expected="dictionary-like object")

        self._info = SerializableDict(dct)

    @property
    def container(self):
        try:
            return filename_parser(self.filename)["container"]
        except SPYValueError:
            return None
        except Exception as exc:
            raise exc

    def _register_dataset(self, propertyName, inData=None):
        """
        Register a new dataset, so that it is handled during saving, comparison, copy and other operations.
        This dataset is not managed in any way during parallel operations and is intended for
        holding additional data things like statistics. Thus it is NOT safe to use this in a
        multi-threaded/parallel context, like in a compute function (cF).

        Parameters
        ----------
        propertyName : str
            The name for the new dataset, this will be used as the dataset name in the hdf5 container
            when saving. It will be added as an attribute named `'_' + propertyName` to this SyncopyData object.
            Note that this means that your propertyName must not clash with other attribute names of
            syncopy data objects. To ensure the latter, it is recommended to use names with a prefix like
            `'dset_'`. Clashes will be detected and result in errors.
        in_data : None or np.ndarray or h5py.Dataset
            The data to store. Must have the final number of dimensions you want.
        """
        if not propertyName in self._hdfFileDatasetProperties:
            self._hdfFileDatasetProperties = self._hdfFileDatasetProperties + (propertyName,)

        # trivial case
        if inData is None:
            setattr(self, "_" + propertyName, None)
            return

        supportedSetters = {
            np.ndarray: self._set_dataset_property_with_ndarray,
            h5py.Dataset: self._set_dataset_property_with_dataset,
        }

        try:
            # same attribute for both ndarray and hdf5 dataset
            ndim = inData.ndim
        except AttributeError:
            msg = "HDF5 dataset, or NumPy array"
            raise SPYTypeError(inData, varname="data", expected=msg)

        supportedSetters[type(inData)](inData, propertyName, ndim=ndim)

    def _unregister_dataset(self, propertyName, del_from_file=True):
        """
        Unregister and delete an additional dataset from the Syncopy data object,
        and optionally delete it from the backing hdf5 file.

        Assumes that the backing h5py file is open in writeable mode.

        Parameters
        ----------
            propertyName : str
                The name of the entry in `self._hdfFileDatasetProperties` to remove.
                The attribute named `'_' + propertyName` of this SyncopyData object will be deleted.
            del_from_file: bool
                Whether to also remove the dataset named 'propertyName' from the backing hdf5 file on disk.
        """
        if propertyName in self._hdfFileDatasetProperties:
            tmp_list = list(self._hdfFileDatasetProperties)
            tmp_list.remove(propertyName)
            self._hdfFileDatasetProperties = tuple(tmp_list)
        if hasattr(self, "_" + propertyName):
            delattr(self, "_" + propertyName)
        if del_from_file:
            if self.mode == "r":
                lgl = "HDF5 dataset with write or copy-on-write access"
                act = "read-only file"
                raise SPYValueError(legal=lgl, varname="mode", actual=act)
            if isinstance(self._data, h5py.Dataset):
                if isinstance(self._data.file, h5py.File):
                    if propertyName in self._data.file.keys():
                        del self._data.file[propertyName]
                else:
                    SPYWarning("Could not delete dataset from file.")

    def _update_dataset(self, propertyName, inData=None):
        """
        Resets an additional dataset which was already registered via
        ``_register_dataset`` to ``inData``.
        """
        if getattr(self, "_" + propertyName) is not None:
            self._unregister_dataset(propertyName)
        self._register_dataset(propertyName, inData)

    def _set_dataset_property(self, inData, propertyName, ndim=None):
        """Set property that is streamed from HDF dataset ('dataset property')

        This method automatically selects the appropriate set method
        according to the type of the input data (`dataIn`).

        Parameters
        ----------
            dataIn : str, np.ndarray, or h5py.Dataset
                Filename, array or HDF5 dataset to be stored in property
            propertyName : str
                Name of the property. The actual data must reside in the attribute
                `"_" + propertyName`
            ndim : int
                Number of expected array dimensions.

        """
        if propertyName == "data":
            if any(["DiscreteData" in str(base) for base in self.__class__.__mro__]):
                ndim = 2
            if ndim is None:
                ndim = len(self._defaultDimord)

        supportedSetters = {
            list: self._set_dataset_property_with_list,
            str: self._set_dataset_property_with_str,
            np.ndarray: self._set_dataset_property_with_ndarray,
            h5py.Dataset: self._set_dataset_property_with_dataset,
            type(None): self._set_dataset_property_with_none,
        }
        try:
            supportedSetters[type(inData)](inData, propertyName, ndim=ndim)
        except KeyError:
            msg = "filename of HDF5 file, HDF5 dataset, or NumPy array"
            raise SPYTypeError(inData, varname="data", expected=msg)

    def _set_dataset_property_with_none(self, inData, propertyName, ndim):
        """Set a dataset property to None"""
        setattr(self, "_" + propertyName, None)

    def _set_dataset_property_with_str(self, filename, propertyName, ndim):
        """Set a dataset property with a filename str

        Parameters
        ----------
            filename : str
                A filename pointing to a HDF5 file containing the dataset
                `propertyName`.
            propertyName : str
                Name of the property to be filled with the dataset
            ndim : int
                Number of expected array dimensions.
        """

        fpath, fname = io_parser(
            filename, varname="filename", isfile=True, exists=True
        )
        filename = os.path.join(fpath, fname)  # ensure `filename` is absolute path

        md = self.mode
        if md == "w":
            md = "r+"

        isHdf = False
        try:
            h5f = h5py.File(filename, mode=md)
            isHdf = True
        except OSError as exc:
            err = "HDF5: " + str(exc)
        if not isHdf:
            raise SPYValueError("accessible HDF5 file", actual=err, varname="data")

        h5keys = list(h5f.keys())
        if propertyName not in h5keys and len(h5keys) != 1:
            lgl = "HDF5 file with only one 'data' dataset or single dataset of arbitrary name"
            act = "HDF5 file holding {} data-objects"
            raise SPYValueError(
                legal=lgl, actual=act.format(str(len(h5keys))), varname=propertyName
            )
        if len(h5keys) == 1:
            setattr(self, propertyName, h5f[h5keys[0]])
        else:
            setattr(self, propertyName, h5f[propertyName])

        self.filename = filename

    def _set_dataset_property_with_ndarray(self, inData, propertyName, ndim):
        """Set a dataset property with a NumPy array

        If no data exists, a backing HDF5 dataset will be created.

        Parameters
        ----------
        inData : numpy.ndarray
            NumPy array to be stored in property of name `propertyName`
        propertyName : str
            Name of the property to be filled with `inData`. Will get an underscore (`'_'`) prefix added,
            so do not include that.
        ndim : int
            Number of expected array dimensions.
        """
        # Ensure array has right no. of dimensions
        array_parser(inData, varname=f"{propertyName}", dims=ndim)

        # Gymnastics for `DiscreteData` objects w/non-standard `dimord`s.
        # This only applies to the 'main' dataset called 'data'. The checks are not needed
        # for additional, sequential datasets which people may attach.
        if propertyName == "data":
            self._check_dataset_property_discretedata(inData)
        else:
            if not hasattr(self, "_" + propertyName):
                setattr(self, "_" + propertyName, None)  # Prevent error on gettattr call below.

        # If there is existing data, replace values if shape and type match
        if isinstance(getattr(self, "_" + propertyName), h5py.Dataset):
            prop = getattr(self, "_" + propertyName)
            if self.mode == "r":
                lgl = "dataset with write or copy-on-write access"
                act = "read-only file"
                raise SPYValueError(legal=lgl, varname="mode", actual=act)
            if prop.shape != inData.shape:
                lgl = "dataset with shape {}".format(str(prop.shape))
                act = "data with shape {}".format(str(inData.shape))
                raise SPYValueError(legal=lgl, varname="data", actual=act)
            if prop.dtype != inData.dtype:
                lgl = "dataset of type {}".format(prop.dtype.name)
                act = "data of type {}".format(inData.dtype.name)
                raise SPYValueError(legal=lgl, varname="data", actual=act)
            prop[...] = inData

        # or create backing file on disk
        else:
            if self.filename is None:
                self.filename = self._gen_filename()

            if propertyName not in self._hdfFileDatasetProperties:
                if getattr(self, "_" + propertyName) is not None and not isinstance(getattr(self, "_" + propertyName), h5py.Dataset):
                    raise SPYValueError(legal="propertyName that does not clash with existing attributes",
                                        varname=propertyName, actual=propertyName)

            h5f = self._get_backing_hdf5_file_handle()
            if h5f is None:
                with h5py.File(self.filename, "w") as h5f:
                    h5f.create_dataset(propertyName, data=inData)
            else:
                h5f.create_dataset(propertyName, data=inData)


        md = self.mode
        if md == "w":
            md = "r+"
        setattr(self, "_" + propertyName, h5py.File(self.filename, md)[propertyName])


    def _set_dataset_property_with_dataset(self, inData, propertyName, ndim):
        """Set a dataset property with an already loaded HDF5 dataset

        Parameters
        ----------
        inData : h5py.Dataset
            HDF5 dataset to be stored in property of name `propertyName`
        propertyName : str
            Name of the property to be filled with the dataset
        ndim : int
            Number of expected array dimensions.
        """

        if inData.id.valid == 0:
            lgl = "open HDF5 file"
            act = "backing HDF5 file is closed"
            raise SPYValueError(legal=lgl, actual=act, varname="data")

        # Ensure dataset has right no. of dimensions
        if inData.ndim != ndim:
            lgl = "{}-dimensional data".format(ndim)
            act = "{}-dimensional HDF5 dataset".format(inData.ndim)
            raise SPYValueError(legal=lgl, varname="data", actual=act)

        if propertyName == "data":
            self._check_dataset_property_discretedata(inData)
            self.filename = inData.file.filename
        else:
            # creates hidden attribute behind the property on the fly
            if not hasattr(self, "_" + propertyName):
                setattr(self, "_" + propertyName, None)

        self._mode = inData.file.mode
        setattr(self, "_" + propertyName, inData)

    def _set_dataset_property_with_list(self, inData, propertyName, ndim):
        """Set a dataset property with list of NumPy arrays

        Parameters
        ----------
            inData : list
                list of :class:`numpy.ndarray`s. Each array corresponds to
                a trial. Arrays are stacked together to fill dataset.
            propertyName : str
                Name of the property to be filled with the concatenated array
            ndim : int
                Number of expected array dimensions.
        """

        # Check list entries: must be numeric, finite NumPy arrays
        for val in inData:
            try:
                array_parser(val, varname="data", hasinf=False, dims=ndim)
            except Exception as exc:
                raise exc

        # Ensure we don't have a mix of real/complex arrays
        if np.unique([np.iscomplexobj(val) for val in inData]).size > 1:
            lgl = "list of numeric NumPy arrays of same numeric type (real/complex)"
            act = "real and complex NumPy arrays"
            raise SPYValueError(legal=lgl, varname="data", actual=act)

        # Requirements for input arrays differ wrt data-class (`DiscreteData` always 2D)
        if any(["ContinuousData" in str(base) for base in self.__class__.__mro__]):

            # Ensure shapes match up
            if any(val.shape != inData[0].shape for val in inData):
                lgl = "NumPy arrays of identical shape"
                act = "NumPy arrays with differing shapes"
                raise SPYValueError(legal=lgl, varname="data", actual=act)
            trialLens = [val.shape[self.dimord.index("time")] for val in inData]

        else:

            # Ensure all arrays have shape `(N, nCol)``
            if self.__class__.__name__ == "SpikeData":
                nCol = 3
            else:  # EventData
                nCol = inData[0].shape[1]
            if any(val.shape[1] != nCol for val in inData):
                lgl = "NumPy 2d-arrays with {} columns".format(nCol)
                act = "NumPy arrays of different shape"
                raise SPYValueError(legal=lgl, varname="data", actual=act)
            trialLens = [
                np.nanmax(val[:, self.dimord.index("sample")]) for val in inData
            ]

        nTrials = len(trialLens)

        # Use constructed quantities to set up trial layout matrix
        accumSamples = np.cumsum(trialLens)
        trialdefinition = np.zeros((nTrials, 3))
        trialdefinition[1:, 0] = accumSamples[:-1]
        trialdefinition[:, 1] = accumSamples
        if self.samplerate is not None:
            # set standard offset to -1s
            trialdefinition[:, 2] = -self.samplerate
        else:
            trialdefinition[:, 2] = 0

        # Finally, concatenate provided arrays and let corresponding setting method
        # perform the actual HDF magic
        data = np.concatenate(inData, axis=self._stackingDim)
        self._set_dataset_property_with_ndarray(data, propertyName, ndim)
        self.trialdefinition = trialdefinition

    def _check_dataset_property_discretedata(self, inData):
        """Check `DiscreteData` input data for shape consistency

        Parameters
        ----------
            inData : array/h5py.Dataset
                array-like to be stored as a `DiscreteData` data source
        """

        # Special case `DiscreteData`: `dimord` encodes no. of expected cols/rows;
        # ensure this is consistent w/`inData`!
        if any(["DiscreteData" in str(base) for base in self.__class__.__mro__]):
            if len(self._defaultDimord) not in inData.shape:
                lgl = "array with {} columns corresponding to dimord {}"
                lgl = lgl.format(len(self._defaultDimord), self._defaultDimord)
                act = "array with shape {}".format(str(inData.shape))
                raise SPYValueError(legal=lgl, varname="data", actual=act)

    def _is_empty(self):
        return all(
            [getattr(self, "_" + attr, None) is None for attr in self._hdfFileDatasetProperties]
        )

    @property
    def dimord(self):
        """list(str): ordered list of data dimension labels"""
        return self._dimord

    @dimord.setter
    def dimord(self, dims):

        # ensure `dims` can be safely compared to potentially existing `self._dimord`
        if dims is not None:
            try:
                array_parser(dims, varname="dims", ntype="str", dims=1)
            except Exception as exc:
                raise exc

        if self._dimord is not None and not dims == self._dimord:
            print(
                "Syncopy core - dimord: Cannot change `dimord` of object. "
                + "Functionality currently not supported"
            )

        if dims is None:
            self._dimord = None
            return

        # this enforces the _defaultDimord
        if set(dims) != set(self._defaultDimord):
            base = "dimensional labels {}"
            lgl = base.format(
                "'" + "' x '".join(str(dim) for dim in self._defaultDimord) + "'"
            )
            act = base.format("'" + "' x '".join(str(dim) for dim in dims) + "'")
            raise SPYValueError(legal=lgl, varname="dimord", actual=act)

        # this enforces that custom dimords are set for every axis
        if len(dims) != len(self._defaultDimord):
            lgl = f"Custom dimord has length {len(self._defaultDimord)}"
            act = f"Custom dimord has length {len(dims)}"
            raise SPYValueError(legal=lgl, varname="dimord", actual=act)

        # Canonical way to perform initial allocation of dimensional properties
        # (`self._channel = None`, `self._freq = None` etc.)
        self._dimord = list(dims)
        for dim in [dlabel for dlabel in dims if dlabel != "time"]:
            setattr(self, "_" + dim, None)

    @property
    def filename(self):
        # implicit support for multiple backing filenames: convert list to str
        if isinstance(self._filename, list):
            outname = "".join(fname + ", " for fname in self._filename)[:-2]
        else:
            outname = self._filename
        return outname

    @filename.setter
    def filename(self, fname):
        if not isinstance(fname, str):
            raise SPYTypeError(fname, varname="fname", expected="str")
        self._filename = os.path.abspath(os.path.expanduser(str(fname)))

    @property
    def log(self):
        """str: log of previous operations on data"""
        print(self._log_header + self._log)

    @log.setter
    def log(self, msg):
        """ This appends the assigned msg to the existing log """
        if not isinstance(msg, str):
            raise SPYTypeError(msg, varname="log", expected="str")
        prefix = "\n\n|=== {user:s}@{host:s}: {time:s} ===|\n\n\t{caller:s}"
        clr = sys._getframe().f_back.f_code.co_name
        if clr.startswith("_") and not clr.startswith("__"):
            clr = clr[1:]
        self._log += (
            prefix.format(
                user=getpass.getuser(),
                host=socket.gethostname(),
                time=time.asctime(),
                caller=clr + ": " if clr != "<module>" else "",
            )
            + msg
        )

    @property
    def mode(self):
        """str: write mode for data, 'r' for read-only, 'w' for writable

        FIXME: append/replace with HDF5?
        """
        return self._mode

    @property
    def tag(self):
        try:
            return filename_parser(self.filename)["tag"]
        except SPYValueError:
            return None
        except Exception as exc:
            raise exc

    @mode.setter
    def mode(self, md):

        # If the mode is not changing, don't do anything
        if md == self._mode:
            return

        # Ensure input makes sense and we actually have permission to change
        # the data access mode
        if not isinstance(md, str):
            raise SPYTypeError(md, varname="mode", expected="str")
        options = ["r", "r+", "w", "c"]
        if md not in options:
            lgl = "'" + "or '".join(opt + "' " for opt in options)
            raise SPYValueError(lgl, varname="mode", actual=md)

        # prevent accidental data loss by not allowing mode = "w" in h5py
        if md == "w":
            md = "r+"

        # If data is already attached to the object, flush and close. All
        # datasets need to be closed before the file can be re-opened with a
        # different mode.

        # This assumes that all datasets attached as properties are stored in
        #  the same hdf5 file, and thus closing the file for 'data' handles all others.

        for prop in self._hdfFileDatasetProperties:
            if isinstance(prop, h5py.Dataset):
                prop.flush()

        prop = getattr(self, self._hdfFileDatasetProperties[0])
        if prop is not None:
            prop.file.close()

        # Re-attach datasets
        for propertyName in self._hdfFileDatasetProperties:
            if prop is not None:
                try:
                    prop_value = h5py.File(self.filename, mode=md)[propertyName]
                except:
                    SPYInfo(f"Could not retrieve dataset '{propertyName}' from HDF5 file.")
                    prop_value = None
                prop_name = propertyName if propertyName == "data" else "_" + propertyName
                setattr(self, prop_name, prop_value)
        self._mode = md

    @property
    def selection(self):
        """Data selection specified by :class:`Selector`"""
        return self._selector

    @selection.setter
    def selection(self, select):
        if select is None:
            self._selector = None
        else:
            self._selector = Selector(self, select)

    @property
    def trialdefinition(self):
        """nTrials x >=3 :class:`numpy.ndarray` of [start, end, offset, trialinfo[:]]"""
        return np.array(self._trialdefinition)

    @trialdefinition.setter
    def trialdefinition(self, trl):
        _definetrial(self, trialdefinition=trl)

    @property
    def sampleinfo(self):
        """nTrials x 2 :class:`numpy.ndarray` of [start, end] sample indices"""
        if self._trialdefinition is not None:
            return self._trialdefinition[:, :2]
        else:
            return None

    @sampleinfo.setter
    def sampleinfo(self, sinfo):
        raise SPYError(
            "Cannot set sampleinfo. Use `BaseData._trialdefinition` instead."
        )

    @property
    def trialintervals(self):
        """nTrials x 2 :class:`numpy.ndarray` of [start, end] times in seconds """
        if self._trialdefinition is not None and self._samplerate is not None:
            # trial lengths in samples
            start_end = self.sampleinfo - self.sampleinfo[:, 0][:, None]
            start_end[:, 1] -= 1  # account for last time point
           # add offset and convert to seconds
            start_end = (start_end + self._t0[:, None]) / self._samplerate
            return start_end
        else:
            return None

    @property
    def _t0(self):
        """ These are the (trigger) offsets """
        if self._trialdefinition is not None:
            return self._trialdefinition[:, 2]
        else:
            return None

    @property
    def trials(self):
        """list-like array of trials"""

        if self.sampleinfo is not None:
            trial_ids = list(range(self.sampleinfo.shape[0]))
            # this is cheap as it just initializes a list-like object
            # with no real data and/or computation!
            return TrialIndexer(self, trial_ids)
        else:
            return None

    @property
    def trialinfo(self):
        """nTrials x M :class:`numpy.ndarray` with numeric information about each trial

        Each trial can have M properties (condition, original trial no., ...) coded by
        numbers. This property are the fourth and onward columns of `BaseData._trialdefinition`.
        """
        if self._trialdefinition is not None:
            if self._trialdefinition.shape[1] > 3:
                return self._trialdefinition[:, 3:]
            else:
                # If trials are defined but no trialinfo return empty array with
                # nTrial rows, but 0 columns. This works well with np.hstack.
                return np.empty(shape=(len(self.trials), 0))
        else:
            return None

    @trialinfo.setter
    def trialinfo(self, trl):
        raise SPYError(
            "Cannot set trialinfo. Use `BaseData._trialdefinition` or `syncopy.definetrial` instead."
        )

    # Helper function that grabs a single trial
    @abstractmethod
    def _get_trial(self, trialno):
        pass

    # Helper function that creates a `FauxTrial` object given actual trial information
    @abstractmethod
    def _preview_trial(self, trialno):
        pass

    # Convenience function, wiping contents of backing device from memory
    def clear(self):
        """Clear loaded data from memory

        Calls `flush` method of HDF5 dataset.
        """
        for propName in self._hdfFileDatasetProperties:
            dsetProp = getattr(self, "_" + propName)
            if dsetProp is not None:
                dsetProp.flush()
        return

    def _close(self):
        """Close backing hdf5 file."""
        self.clear()
        for propertyName in self._hdfFileDatasetProperties:
            dsetProp = getattr(self, "_" + propertyName)
            if isinstance(dsetProp, h5py.Dataset):
                if dsetProp.id.valid != 0:  # Check whether backing HDF5 file is open.
                    dsetProp.file.close()

    def _get_backing_hdf5_file_handle(self):
        """Get handle to `h5py.File` instance of backing HDF5 file

        Checks all datasets in `self._hdfFileDatasetProperties` for valid handles, returns `None` if none found.

           Note that the mode of the returned instance depends on the current value of `self.mode`.
        """
        for propertyName in self._hdfFileDatasetProperties:
            dsetProp = getattr(self, "_" + propertyName)
            if isinstance(dsetProp, h5py.Dataset):
                if dsetProp.id.valid != 0:
                    return dsetProp.file
        return None

    def _reopen(self):
        """ Reattach datasets from backing hdf5 file. Respects current `self.mode`."""
        for propertyName in self._hdfFileDatasetProperties:
            dsetProp = getattr(self, "_" + propertyName)
            if isinstance(dsetProp, h5py.Dataset):
                setattr(self, "_" + propertyName, h5py.File(self.filename, mode=self.mode)[propertyName])

    def copy(self):
        """
        Create a copy of the entire object on disk.

        Returns
        -------
        cpy : Syncopy data object
            Reference to the copied data object
            on disk

        Notes
        -----
        For copying only a subset of the `data` use :func:`syncopy.selectdata` directly
        with the default `inplace=False` parameter.

        See also
        --------
        :func:`syncopy.save` : save to specific file path
        :func:`syncopy.selectdata` : creates copy of a selection with `inplace=False`

        """

        return spy.copy(self)

    # Attach trial-definition routine to not re-invent the wheel here
    definetrial = _definetrial

    # Wrapper that makes saving routine usable as class method
    def save(self, container=None, tag=None, filename=None, overwrite=False):
        r"""Save data object as new ``spy`` container to disk (:func:`syncopy.save_data`)

        FIXME: update docu

        Parameters
        ----------
            container : str
                Path to Syncopy container folder (\*.spy) to be used for saving. If
                omitted, a .spy extension will be added to the folder name.
            tag : str
                Tag to be appended to container basename
            filename :  str
                Explicit path to data file. This is only necessary if the data should
                not be part of a container folder. An extension (\*.<dataclass>) will
                be added if omitted. The `tag` argument is ignored.
            overwrite : bool
                If `True` an existing HDF5 file and its accompanying JSON file is
                overwritten (without prompt).

        Examples
        --------
        >>> save_spy(obj, filename="session1")
        >>> # --> os.getcwd()/session1.<dataclass>
        >>> # --> os.getcwd()/session1.<dataclass>.info

        >>> save_spy(obj, filename="/tmp/session1")
        >>> # --> /tmp/session1.<dataclass>
        >>> # --> /tmp/session1.<dataclass>.info

        >>> save_spy(obj, container="container.spy")
        >>> # --> os.getcwd()/container.spy/container.<dataclass>
        >>> # --> os.getcwd()/container.spy/container.<dataclass>.info

        >>> save_spy(obj, container="/tmp/container.spy")
        >>> # --> /tmp/container.spy/container.<dataclass>
        >>> # --> /tmp/container.spy/container.<dataclass>.info

        >>> save_spy(obj, container="session1.spy", tag="someTag")
        >>> # --> os.getcwd()/container.spy/session1_someTag.<dataclass>
        >>> # --> os.getcwd()/container.spy/session1_someTag.<dataclass>.info

        """
        # Ensure `obj.save()` simply overwrites on-disk representation of object
        if container is None and tag is None and filename is None:
            if self.container is None:
                raise SPYError(
                    "Cannot create spy container in temporary "
                    + "storage {} - please provide explicit path. ".format(__storage__)
                )
            overwrite = True
            filename = self.filename

        # Support `obj.save(tag="newtag")`
        if container is None and filename is None:
            if self.container is None:
                raise SPYError(
                    "Object is not associated to an existing spy container - "
                    + "please save object first using an explicit path. "
                )
            container = filename_parser(self.filename)["folder"]

        spy.save(
            self, filename=filename, container=container, tag=tag, overwrite=overwrite
        )

    # Helper function generating pseudo-random temp file-names
    def _gen_filename(self):

        fname_hsh = blake2b(
            digest_size=4, salt=os.urandom(blake2b.SALT_SIZE)
        ).hexdigest()
        fname = os.path.join(
            __storage__,
            "spy_{sess:s}_{hash:s}{ext:s}".format(
                sess=__sessionid__, hash=fname_hsh, ext=self._classname_to_extension()
            ),
        )
        return fname

    # Helper function converting object class-name to usable file extension
    def _classname_to_extension(self):
        return "." + self.__class__.__name__.split("Data")[0].lower()

    # Legacy support
    def __repr__(self):
        return self.__str__()

    # Make class contents readable from the command line
    @abstractmethod
    def __str__(self):
        pass

    # Destructor
    def __del__(self):
        if self.filename is not None:
            for propertyName in self._hdfFileDatasetProperties:
                prop = getattr(self, "_" + propertyName)
                try:
                    if isinstance(prop, h5py.Dataset):
                        try:
                            prop.file.close()
                        except (IOError, ValueError, TypeError, ImportError):
                            pass
                        except Exception as exc:
                            raise exc
                    else:
                        del prop
                except TypeError:
                    del prop
            if __storage__ in self.filename and os.path.exists(self.filename):
                os.unlink(self.filename)
                shutil.rmtree(os.path.splitext(self.filename)[0], ignore_errors=True)

    # Support for basic arithmetic operations (no in-place computations supported yet)
    def __add__(self, other):
        return _process_operator(self, other, "+")

    def __radd__(self, other):
        return _process_operator(self, other, "+")

    def __sub__(self, other):
        return _process_operator(self, other, "-")

    def __rsub__(self, other):
        return _process_operator(self, other, "-")

    def __mul__(self, other):
        return _process_operator(self, other, "*")

    def __rmul__(self, other):
        return _process_operator(self, other, "*")

    def __truediv__(self, other):
        return _process_operator(self, other, "/")

    def __rtruediv__(self, other):
        return _process_operator(self, other, "/")

    def __pow__(self, other):
        return _process_operator(self, other, "**")

    def __eq__(self, other):

        # If other object is not a Syncopy data-class, get out
        if not "BaseData" in str(other.__class__.__mro__):
            SPYInfo("Not a Syncopy object")
            return False

        # Check if two Syncopy objects of same type/dimord are present
        try:
            data_parser(other, dimord=self.dimord, dataclass=self.__class__.__name__)
        except Exception as exc:
            SPYInfo("Syncopy object of different type/dimord")
            return False

        # First, ensure we have something to compare here
        if self._is_empty():
            if not other._is_empty():
                SPYInfo("Empty and non-empty Syncopy object")
                return False
            return True
        elif not self._is_empty():
            if other._is_empty():
                SPYInfo("Non-empty and empty Syncopy object")
                return False

        # If in-place selections are present, abort
        if self.selection is not None or other.selection is not None:
            err = "Cannot perform object comparison with existing in-place selection"
            raise SPYError(err)

        # Use `_infoFileProperties` to fetch dimensional object props: remove `dimord`
        # (has already been checked by `data_parser` above) and remove `cfg` (two
        # objects might be identical even if their history deviates)
        dimProps = [
            prop for prop in self._infoFileProperties if not prop.startswith("_")
        ]
        dimProps = list(set(dimProps).difference(["dimord", "cfg"]))
        for prop in dimProps:
            val_this = getattr(self, prop)
            val_other = getattr(other, prop)
            if isinstance(val_this, np.ndarray) and isinstance(val_other, np.ndarray):
                isEqual = val_this.tolist() == val_other.tolist()
            # catch None
            elif val_this is None and val_other is not None:
                isEqual = False
            elif val_this is not None and val_other is None:
                isEqual = False
            else:
                isEqual = val_this == val_other
            if not isEqual:
                SPYInfo("Mismatch in {}".format(prop))
                return False

        # Check if trial setup is identical
        if not np.array_equal(self.trialdefinition, other.trialdefinition):
            SPYInfo("Mismatch in trial layouts")
            return False

        # If an object is compared to itself (or its shallow copy), don't bother
        # juggling NumPy arrays but simply perform a quick dataset/filename comparison
        both_hdfFileDatasetProperties = self._hdfFileDatasetProperties + other._hdfFileDatasetProperties

        isEqual = True
        if self.filename == other.filename:
            for dsetName in both_hdfFileDatasetProperties:
                if hasattr(self, "_" + dsetName) and hasattr(other, "_" + dsetName):
                    val_this = getattr(self, "_" + dsetName)
                    val_other = getattr(other, "_" + dsetName)
                    if isinstance(val_this, h5py.Dataset):
                        isEqual = val_this == val_other

                    if not isEqual:
                        SPYInfo(f"HDF dataset '{dsetName}' mismatch for types '{type(val_this)}' and '{type(val_other)}'")
                        return False
                else:
                    SPYInfo(f"HDF dataset mismatch: extra dataset '{dsetName}' in one instance")
                    return False
        else:
            for dsetName in both_hdfFileDatasetProperties:
                if dsetName != "data":
                    if hasattr(self, "_" + dsetName) and hasattr(other, "_" + dsetName):
                        val_this = getattr(self, "_" + dsetName)
                        val_other = getattr(other, "_" + dsetName)
                        if isinstance(val_this, h5py.Dataset):
                            #isEqual = True  # This case gets checked by trial below.
                            isEqual = val_this == val_other
                        elif val_this is None and val_other is None:
                            isEqual = True

                        if not isEqual:
                            SPYInfo(f"HDF dataset '{dsetName}' mismatch for types '{type(val_this)}' and '{type(val_other)}'")
                            return False
                    else:
                        SPYInfo(f"HDF dataset mismatch: extra dataset '{dsetName}' in one instance")
                        return False

            # The other object really is a standalone Syncopy class instance and
            # everything but the data itself aligns; now the most expensive part:
            # trial by trial data comparison
            for tk in range(len(self.trials)):
                if not np.allclose(self.trials[tk], other.trials[tk]):
                    SPYInfo("Mismatch in trial #{}".format(tk))
                    return False

        # If we made it this far, `self` and `other` really seem to be identical
        return True

    # Class "constructor"
    def __init__(self, filename=None, dimord=None, mode="r+", **kwargs):
        """
        Docstring

        1. filename + data = create HDF5 file at filename with data in it
        2. data only

        Keys of kwargs are the datasets from _hdfFileDatasetProperties, and
        kwargs must *only* include datasets for which a setter exists.
        """

        # each instance needs its own cfg!
        self._cfg = {}
        self._info = SerializableDict()

        # Initialize hidden attributes
        for propertyName in self._hdfFileDatasetProperties:
            setattr(self, "_" + propertyName, None)

        self._selector = None

        # Make instantiation persistent in all subclasses
        super().__init__()

        # Set mode
        self.mode = mode

        # If any dataset property contains data and no dimord is set, use the
        # default dimord
        if (
            any(
                [
                    key in self._hdfFileDatasetProperties and value is not None
                    for key, value in kwargs.items()
                ]
            )
            and dimord is None
        ):
            self.dimord = self._defaultDimord
        else:
            self.dimord = dimord

        # If a target filename is provided use it, otherwise generate random
        # filename in `syncopy.__storage__`
        if filename is not None:
            self.filename = filename
        else:
            self.filename = self._gen_filename()

        # Attach dataset properties and let set methods do error checking.
        for propertyName in self._hdfFileDatasetProperties:
            if propertyName in kwargs:
                setattr(self, propertyName, kwargs[propertyName])

        # Write initial log entry
        self.log = "created {clname:s} object".format(clname=self.__class__.__name__)

        # Write version
        self._version = __version__


<<<<<<< HEAD
class Indexer:

    __slots__ = ["_iterobj", "_iterlen"]

    def __init__(self, iterobj, iterlen):
        """
        Make an iterable object subscriptable using itertools magic
        """
        self._iterobj = iterobj
        self._iterlen = iterlen

    def __iter__(self):
        return self._iterobj

    def __getitem__(self, idx):
        if np.issubdtype(type(idx), np.number):
            try:
                scalar_parser(
                    idx, varname="idx", ntype="int_like", lims=[0, self._iterlen - 1]
                )
            except Exception as exc:
                raise exc
            return next(islice(self._iterobj, idx, idx + 1))
        elif isinstance(idx, slice):
            start, stop = idx.start, idx.stop
            if idx.start is None:
                start = 0
            if idx.stop is None:
                stop = self._iterlen
            index = slice(start, stop, idx.step)
            if not (0 <= index.start < self._iterlen) or not (
                0 < index.stop <= self._iterlen
            ):
                err = "value between {lb:s} and {ub:s}"
                raise SPYValueError(
                    err.format(lb="0", ub=str(self._iterlen)),
                    varname="idx",
                    actual=str(index),
                )
            return np.hstack(islice(self._iterobj, index.start, index.stop, index.step))
        elif isinstance(idx, (list, np.ndarray)):
            try:
                array_parser(
                    idx,
                    varname="idx",
                    ntype="int_like",
                    hasnan=False,
                    hasinf=False,
                    lims=[0, self._iterlen],
                    dims=1,
                )
            except Exception as exc:
                raise exc
            return np.hstack(
                [next(islice(self._iterobj, int(ix), int(ix + 1))) for ix in idx]
            )
        else:
            raise SPYTypeError(idx, varname="idx", expected="int_like or slice")

    def __len__(self):
        return self._iterlen

    def __repr__(self):
        return self.__str__()

    def __str__(self):
        return "{} element iterable".format(self._iterlen)


class SessionLogger:

    __slots__ = ["sessionfile", "_rm"]

    def __init__(self):

        # Create package-wide tmp directory if not already present
        if not os.path.exists(__storage__):
            try:
                os.makedirs(__storage__, exist_ok=True)
            except Exception as exc:
                err = (
                    "Syncopy core: cannot create temporary storage directory {}. "
                    + "Original error message below\n{}"
                )
                raise IOError(err.format(__storage__, str(exc)))

        # Check for upper bound of temp directory size
        with os.scandir(__storage__) as scan:
            st_size = 0.0
            st_fles = 0
            for fle in scan:
                try:
                    st_size += fle.stat().st_size / 1024 ** 3
                    st_fles += 1
                # this catches a cleanup by another process
                except FileNotFoundError:
                    continue

            if st_size > __storagelimit__:
                msg = (
                    "\nSyncopy <core> WARNING: Temporary storage folder {tmpdir:s} "
                    + "contains {nfs:d} files taking up a total of {sze:4.2f} GB on disk. \n"
                    + "Consider running `spy.cleanup()` to free up disk space."
                )
                print(msg.format(tmpdir=__storage__, nfs=st_fles, sze=st_size))

        # If we made it to this point, (attempt to) write the session file
        sess_log = "{user:s}@{host:s}: <{time:s}> started session {sess:s}"
        self.sessionfile = os.path.join(
            __storage__, "session_{}_log.id".format(__sessionid__)
        )
        try:
            with open(self.sessionfile, "w") as fid:
                fid.write(
                    sess_log.format(
                        user=getpass.getuser(),
                        host=socket.gethostname(),
                        time=datetime.now().strftime("%Y-%m-%d %H:%M:%S"),
                        sess=__sessionid__,
                    )
                )
        except Exception as exc:
            err = "Syncopy core: cannot access {}. Original error message below\n{}"
            raise IOError(err.format(self.sessionfile, str(exc)))

        # Workaround to prevent Python from garbage-collecting ``os.unlink``
        self._rm = os.unlink

    def __repr__(self):
        return self.__str__()

    def __str__(self):
        return "Session {}".format(__sessionid__)

    def __del__(self):
        try:
            self._rm(self.sessionfile)
        except FileNotFoundError:
            pass


=======
>>>>>>> 5816ae2e
class FauxTrial:
    """
    Stand-in mockup of NumPy arrays representing trial data

    Parameters
    ----------
    shape : tuple
        Shape of source trial array
    idx : tuple
        Tuple of slices for extracting trial-data from source object's `data`
        dataset. The provided tuple **has** to be a proper indexing sequence,
        i.e., if `idx` refers to the `k`-th trial in `obj`, then ``obj.data[idx]``
        must slice `data` correctly so that ``obj.data[idx] == obj.trials[k]``
    dtype : :class:`numpy.dtype`
        Datatype of source trial array
    dimord : list
        Dimensional order of source trial array

    Returns
    -------
    faux_trl : FauxTrial object
        An instance of `FauxTrial` that essentially parrots :class:`numpy.ndarray`
        objects and can, thus, be used to feed "fake" trials into a
        :meth:`~syncopy.shared.computational_routine.ComputationalRoutine.computeFunction`
        to get the `noCompute` runs out of the way w/o actually loading trials
        into memory.

    See also
    --------
    syncopy.continuous_data.ContinuousData._preview_trial : makes use of this class
    """

    def __init__(self, shape, idx, dtype, dimord):
        self.shape = tuple(shape)
        self.idx = tuple(idx)
        self.dtype = dtype
        self.dimord = dimord

    def __str__(self):
        msg = "Trial placeholder of shape {} and datatype {}"
        return msg.format(str(self.shape), str(self.dtype))

    def __repr__(self):
        return self.__str__()

    def squeeze(self):
        """
        Remove 1's from shape and return a new `FauxTrial` instance
        (parroting the NumPy original :func:`numpy.squeeze`)
        """
        shp = list(self.shape)
        while 1 in shp:
            shp.remove(1)
        return FauxTrial(shp, self.idx, self.dtype, self.dimord)

    @property
    def T(self):
        """
        Return a new `FauxTrial` instance with reversed dimensions
        (parroting the NumPy original :func:`numpy.transpose`)
        """
        return FauxTrial(
            self.shape[::-1], self.idx[::-1], self.dtype, self.dimord[::-1]
        )


class Selector:
    """
    Auxiliary class for data selection

    Parameters
    ----------
    data : Syncopy data object
        A non-empty Syncopy data object
    select : dict or :class:`~syncopy.shared.tools.StructDict` or None or str
        Dictionary or :class:`~syncopy.shared.tools.StructDict` with keys
        specifying data selectors. **Note**: some keys are only valid for certain types
        of Syncopy objects, e.g., "freq" is not a valid selector for an
        :class:`~syncopy.AnalogData` object. Supported keys are (please see
        :func:`~syncopy.selectdata` for a detailed description of each selector)

        * 'trials' : list (integers)
        * 'channel' : list (integers or strings), slice or range
        * 'toi' : list (floats)
        * 'toilim' : list (floats [tmin, tmax])
        * 'foi' : list (floats)
        * 'foilim' : list (floats [fmin, fmax])
        * 'taper' : list (integers or strings), slice or range
        * 'unit' : list (integers or strings), slice or range
        * 'eventid' : list (integers), slice or range

        Any property of `data` that is not specifically accessed via one of
        the above keys is taken as is, e.g., ``select = {'trials': [1, 2]}``
        selects the entire contents of trials no. 2 and 3, while
        ``select = {'channel': range(0, 50)}`` selects the first 50 channels
        of `data` across all defined trials. Consequently, if `select` is
        `None` or if ``select = "all"`` the entire contents of `data` is selected.

    Returns
    -------
    selection : Syncopy :class:`Selector` object
        An instance of this class whose main properties are either lists or slices
        to be used as (fancy) indexing tuples. Note that the properties `time`,
        `unit` and `eventid` are **by-trial** selections, i.e., list of lists
        and/or slices encoding per-trial sample-indices, e.g., ``selection.time[0]``
        is intended to be used with ``data.trials[selection.trial_ids[0]]``.
        Addditional class attributes of note:

        * `_useFancy` : bool

          If `True`, selection requires "fancy" (or "advanced") array indexing

        * `_dataClass` : str

          Class name of `data`

        * `_samplerate` : float

          Samplerate of `data` (only relevant for objects supporting time-selections)

        * `_timeShuffle` : bool

          If `True`, time-selection contains unordered/repeated time-points.

        * `_allProps` : list

          List of all selection properties in class

        * `_byTrialProps` : list

          List off by-trial selection properties (see above)

        * `_dimProps` : list

          List off trial-independent selection properties (computed as
          `self._allProps` minus `self._byTrialProps`)

    Notes
    -----
    Whenever possible, this class performs extensive input parsing to ensure
    consistency of provided selectors. Some exceptions to this rule include
    `toi` and `toilim`: depending on the size of `data` and the number of
    defined trials, `data.time` might generate a list of arrays of substantial
    size. To not overflow memory and slow down computations, neither `toi`
    nor `toilim` is checked for consistency with respect to `data.time`, i.e.,
    the code does not verify that min/max of `toi`/`toilim` are within the
    bounds of `data.time` for each selected trial.

    For objects that have a `time` property, a suitable new `trialdefinition`
    array (accessible via the identically named `Selector` class property)
    is automatically constructed based on the provided selection. For unsorted
    time-selections with or without repetitions, the `timepoints` property
    encodes the timing of the selected (discrete) points. To permit this
    functionality, the input object's samplerate is stored in the identically
    named hidden attribute `_samplerate`. In addition, the hidden `_timeShuffle`
    attribute is a binary flag encoding whether selected time-points are
    unordered and/or contain repetitions (`Selector._timeShuffle = True`).

    By default, each selection property tries to convert a user-provided
    selection to a contiguous slice-indexer so that simple NumPy array
    indexing can be used for best performance. However, after setting all
    selection indices appropriate for the input object, a consistency
    check is performed by :meth:`_make_consistent` to ensure that the
    calculated indices can actually be jointly used on a multi-dimensional
    NumPy array without violating indexing arithmetic. Thus, if a given
    Selector instance ends up containing more than two conjoint index-lists,
    all other selection properties are converted (if necessary) to lists as well
    for use with :func:`numpy.ix_`. These selections require special array
    manipulation techniques (colloquially referred to as "fancy" or "advanced"
    indexing) and the :class:`Selector` marks such indexers by setting the
    hidden `self._useFancy` attribute to `True`. Note that :func:`numpy.ix_`
    always creates copies of the indexed reference array, hence, the attempt
    to use slice-based indexing whenever possible.

    Examples
    --------
    See :func:`syncopy.selectdata` for usage examples.

    See also
    --------
    syncopy.selectdata : extract data selections from Syncopy objects
    """

    def __init__(self, data, select):

        # Ensure input makes sense
        try:
            data_parser(data, varname="data", empty=False)
        except Exception as exc:
            raise exc
        if select is None:
            select = {}
        if isinstance(select, str):
            if select == "all":
                select = {}
            else:
                raise SPYValueError(
                    legal="'all' or `None` or dict", varname="select", actual=select
                )
        if not isinstance(select, dict):
            raise SPYTypeError(select, "select", expected="dict")

        # Keep list of supported selectors in sync w/supported keywords of `selectdata`
        supported = data._selectionKeyWords
        # `selectdata` already throws out not supported keywords
        # so this is just a hard check when setting a selection via assignment
        if not set(select.keys()).issubset(supported):
            lgl = (
                "dict with one or all of the following keys: '"
                + "'".join(opt + "', " for opt in supported)[:-2]
            )
            act = (
                "dict with keys '" + "'".join(key + "', " for key in select.keys())[:-2]
            )
            raise SPYValueError(legal=lgl, varname="select", actual=act)

        # Save class of input object for posterity
        self._dataClass = data.__class__.__name__

        # Set up lists of (a) all selectable properties (b) trial-dependent ones
        # and (c) selectors independent from trials
        self._allProps = [
            "channel",
            "channel_i",
            "channel_j",
            "time",
            "freq",
            "taper",
            "unit",
            "eventid",
        ]
        self._byTrialProps = ["time", "unit", "eventid"]
        self._dimProps = list(self._allProps)
        for prop in self._byTrialProps:
            self._dimProps.remove(prop)

        # Special adjustment for `CrossSpectralData`: remove (invalid) `channel` property
        # from `_dimProps` (avoid pitfalls in code-blocks iterating over `_dimProps`)
        if self._dataClass == "CrossSpectralData":
            self._dimProps.remove("channel")

        # Assign defaults (trials are not a "real" property, handle it separately,
        # same goes for `trialdefinition`)
        self._trials = None
        self._trial_ids = None
        self._trialdefinition = None
        for prop in self._allProps:
            setattr(self, "_{}".format(prop), None)
        self._useFancy = False  # flag indicating whether fancy indexing is necessary
        self._samplerate = None  # for objects supporting time-selections
        self._timeShuffle = (
            False  # flag indicating whether time-points are repeated/unordered
        )

        # We first need to know which trials are of interest here (assuming
        # that any valid input object *must* have a `trials_ids` attribute)
        self.trial_ids = (data, select)

        # Now set any possible selection attribute (depending on type of `data`)
        # Note: `trialdefinition` is set *after* harmonizing indexing selections
        # in `_make_consistent`
        for prop in self._allProps:
            setattr(self, prop, (data, select))

        # Ensure correct indexing: harmonize selections for `DiscreteData`-children
        # or convert everything to lists for use w/`np.ix_` if we ended up w/more
        # than 2 list selectors for `ContinuousData`-offspring
        self._make_consistent(data)

        # store for later re-application/modification
        self.select = select

        # create the Selector._get_trial helper
        self.create_get_trial(data)

    @property
    def trial_ids(self):
        """Index list of selected trials"""
        return self._trial_ids

    @trial_ids.setter
    def trial_ids(self, dataselect):
        data, select = dataselect
        trlList = list(range(len(data.trials)))
        trials = select.get("trials", None)
        vname = "select: trials"

        if isinstance(trials, str):
            if trials == "all":
                trials = None
            else:
                raise SPYValueError(
                    legal="'all' or `None` or list/array", varname=vname, actual=trials
                )
        if trials is not None:
            if np.issubdtype(type(trials), np.number):
                trials = [trials]
            try:
                array_parser(
                    trials,
                    varname=vname,
                    ntype="int_like",
                    hasinf=False,
                    hasnan=False,
                    lims=[0, len(data.trials)],
                    dims=1,
                )
            except Exception as exc:
                raise exc
            if not set(trials).issubset(trlList):
                lgl = "list/array of values b/w 0 and {}".format(trlList[-1])
                act = "Values b/w {} and {}".format(min(trials), max(trials))
                raise SPYValueError(legal=lgl, varname=vname, actual=act)
        else:
            trials = trlList
        self._trial_ids = list(trials)  # ensure `trials` is a list cf. #180

    @property
    def trials(self):
        """
        Returns an iterable indexing single trial arrays respecting the selection
        Indices are ABSOLUTE with respect to existing trial selections:

        >>> selection.trials[11]

        indexes the 11th trial of the original dataset, if and only if 
        trial number 11 is part of the selection.

        Selections must be "simple": ordered and without repetitions
        """

        if self.sampleinfo is not None:
            # this is cheap as it just initializes a list-like object
            # with no real data and/or computations!
            return TrialIndexer(self, self.trial_ids)
        else:
            return None

    def create_get_trial(self, data):
        """ Closure to allow emulation of BaseData._get_trial"""

        # trl_id has to be part of selection for coherence
        def _get_trial(trl_id):
            if trl_id not in self.trial_ids:
                lgl = "a trial part of the selection"
                act = trl_id
                raise SPYValueError(lgl, "Selector.trials", act)
            # extract the selection respecting FauxTrial idx tuple
            # which has length len(data.dimord) or 2 if `data` is a DiscreteData instance
            trl_idx = data._preview_trial(trl_id).idx

            # now massage/validate it such that we can use it to
            # directly index the hdf5 dataset
            # tuple elements can only be lists or ordered slices, see concrete
            # `_preview_trial` implementations which generate those idx tuples
            # maybe TODO: allow fancy indexing like in the CR
            for i, dim_idx in enumerate(trl_idx):
                if isinstance(dim_idx, list):
                    # no fancy indexing, no repetitions
                    if len(set(dim_idx)) != len(dim_idx):
                        lgl = "simple selections w/o repetitions"
                        act = f"fancy selection with repetitions for selector {data.dimord[i]}"
                        raise SPYValueError(lgl, "Selector.trials", act)

                    # DiscreteData selections inherently re-order the sample dim. idx
                    # so these we sort, all others we need ordered
                    if 'discrete_data' in str(data.__class__):
                        # sorts in place!
                        dim_idx.sort()
                    elif np.any(np.diff(dim_idx) < 0):
                        lgl = "simple selection in ascending order"
                        act = f"fancy non-ordered selection of selector {data.dimord[i]}"
                        raise SPYValueError(lgl, "Selector.trials", act)
            # if we landed here all is good and we take
            # a leap of faith into the hdf5 dataset
            return data.data[trl_idx]

        # finally bind it to the Selector instance
        self._get_trial = _get_trial


    @property
    def channel(self):
        """List or slice encoding channel-selection"""
        return self._channel

    @channel.setter
    def channel(self, dataselect):
        data, select = dataselect
        chanSpec = select.get("channel")
        if self._dataClass == "CrossSpectralData":
            if chanSpec is not None:
                lgl = "`channel_i` and/or `channel_j` selectors for `CrossSpectralData`"
                raise SPYValueError(
                    legal=lgl, varname="select: channel", actual=data.__class__.__name__
                )
            else:
                return
        self._selection_setter(data, select, "channel")

    @property
    def channel_i(self):
        """List or slice encoding principal channel-pair selection"""
        return self._channel_i

    @channel_i.setter
    def channel_i(self, dataselect):
        data, select = dataselect
        self._selection_setter(data, select, "channel_i")

    @property
    def channel_j(self):
        """List or slice encoding principal channel-pair selection"""
        return self._channel_j

    @channel_j.setter
    def channel_j(self, dataselect):
        data, select = dataselect
        self._selection_setter(data, select, "channel_j")

    @property
    def time(self):
        """len(self.trial_ids) list of lists/slices of by-trial time-selections"""
        return self._time

    @time.setter
    def time(self, dataselect):

        # Unpack input and perform error-checking
        data, select = dataselect
        timeSpec = select.get("latency", None)
        checkLim = True
        checkInf = None
        vname = "select: latency"

        hasTime = hasattr(data, "time") or hasattr(data, "trialtime")
        if timeSpec is not None and hasTime is False:
            lgl = "Syncopy data object with time-dimension"
            raise SPYValueError(
                legal=lgl, varname=vname, actual=data.__class__.__name__
            )

        # If `data` has a `time` property, fill up `self.time`
        if hasTime:
            if isinstance(timeSpec, str):
                if timeSpec == "all":
                    timeSpec = None
                    select["latency"] = None
                else:
                    raise SPYValueError(
                        legal="'all' or `None` or list/array",
                        varname=vname,
                        actual=timeSpec,
                    )
            if timeSpec is not None:
                if np.issubdtype(type(timeSpec), np.number):
                    timeSpec = [timeSpec]
                    array_parser(
                        timeSpec, varname=vname, hasinf=checkInf, hasnan=False, dims=1
                    )
                # can only be 2-sequence [start, end]
                else:
                    if len(timeSpec) != 2:
                        lgl = "`select: latency` selection with two components"
                        act = "`select: latency` with {} components".format(
                            len(timeSpec)
                        )
                        raise SPYValueError(legal=lgl, varname=vname, actual=act)
                    if timeSpec[0] >= timeSpec[1]:
                        lgl = (
                            "`select: latency` selection with `latency[0]` < `latency[1]`"
                        )
                        act = "selection range from {} to {}".format(
                            timeSpec[0], timeSpec[1]
                        )
                        raise SPYValueError(legal=lgl, varname=vname, actual=act)
            timing = data._get_time(self.trial_ids, toi=None, toilim=select.get("latency"))

            # ---------------------------------------------------------------------------
            # this is legacy, might be needed later if ppl really want to "time shuffle"
            # to destroy any correlations and produce white noise from their data..
            # .. which is questionable

            # Determine, whether time-selection is unordered/contains repetitions
            # and set `self._timeShuffle` accordingly
            if timeSpec is not None:  # saves time for `timeSpec = None` "selections"
                for tsel in timing:
                    if isinstance(tsel, list) and len(tsel) > 1:
                        if np.diff(tsel).min() <= 0:
                            self._timeShuffle = True
                            break
            # ---------------------------------------------------------------------------

            # Assign timing selection and copy over samplerate from source object
            self._time = timing
            self._samplerate = data.samplerate

        else:
            return

    @property
    def trialdefinition(self):
        """len(self.trial_ids)-by-(3+) :class:`numpy.ndarray` encoding trial-information of selection"""
        return self._trialdefinition

    @trialdefinition.setter
    def trialdefinition(self, data):

        # Get original `trialdefinition` array for reference
        trl = data.trialdefinition

        # `DiscreteData`: simply copy relevant sample-count -> trial assignments,
        # for other classes build new trialdefinition array using `t0`-offsets
        if self._dataClass in ["SpikeData", "EventData"]:
            trlDef = trl[self.trial_ids, :]
        else:
            trlDef = np.zeros((len(self.trial_ids), trl.shape[1]))
            counter = 0
            for tk, trlno in enumerate(self.trial_ids):
                tsel = self.time[tk]
                if isinstance(tsel, slice):
                    start, stop, step = tsel.start, tsel.stop, tsel.step
                    if start is None:
                        start = 0
                    if stop is None:
                        trlTime = data._get_time([trlno], toilim=[-np.inf, np.inf])[0]
                        if isinstance(trlTime, list):
                            stop = np.max(trlTime)
                            # Avoid creating empty arrays for "static" `SpectralData` objects
                            if stop == start == 0:
                                stop += 1
                        else:
                            stop = trlTime.stop
                    if step is None:
                        step = 1
                    nSamples = (stop - start) / step
                    endSample = stop + data._t0[trlno]
                    t0 = int(endSample - nSamples)
                else:
                    nSamples = len(tsel)
                    if nSamples == 0:
                        t0 = 0
                    else:
                        t0 = data._t0[trlno]
                trlDef[tk, :3] = [counter, counter + nSamples, t0]
                trlDef[tk, 3:] = trl[trlno, 3:]
                counter += nSamples
        self._trialdefinition = trlDef

    @property
    def sampleinfo(self):
        """nTrials x 2 :class:`numpy.ndarray` of [start, end] sample indices"""
        if self._trialdefinition is not None:
            return self._trialdefinition[:, :2]
        else:
            return None

    @sampleinfo.setter
    def sampleinfo(self, sinfo):
        raise SPYError("Cannot set sampleinfo. Use `Selector.trialdefinition` instead.")

    @property
    def trialintervals(self):
        """nTrials x 2 :class:`numpy.ndarray` of [start, end] times in seconds """
        if self._trialdefinition is not None and self._samplerate is not None:
            # trial lengths in samples
            start_end = self.sampleinfo - self.sampleinfo[:, 0][:, None]
            start_end[:, 1] -= 1  # account for last time point
            # add offset and convert to seconds
            start_end = (start_end + self.trialdefinition[:, 2][:, None]) / self._samplerate
            return start_end
        else:
            return None

    @property
    def timepoints(self):
        """len(self.trial_ids) list of lists encoding actual (not sample indices!)
        timing information of unordered `toi` selections"""
        if self._timeShuffle:
            return [
                [
                    (tvec[tp] + self.trialdefinition[tk, 2]) / self._samplerate
                    for tp in range(len(tvec))
                ]
                for tk, tvec in enumerate(self.time)
            ]

    @property
    def freq(self):
        """List or slice encoding frequency-selection"""
        return self._freq

    @freq.setter
    def freq(self, dataselect):

        # Unpack input and perform error-checking
        data, select = dataselect
        freqSpec = select.get("frequency")
        checkLim = True
        checkInf = None
        hasFreq = hasattr(data, "freq")
        if freqSpec is not None and hasFreq is False:
            lgl = "Syncopy data object with freq-dimension"
            raise SPYValueError(
                legal=lgl, varname="frequency", actual=data.__class__.__name__
            )

        # If `data` has a `freq` property, fill up `self.freq`
        if hasFreq:
            if isinstance(freqSpec, str):
                if freqSpec == "all":
                    freqSpec = None
                    select["frequency"] = None
                else:
                    raise SPYValueError(
                        legal="'all' or `None` or float or list/array",
                        varname="frequency",
                        actual=freqSpec,
                    )
            if freqSpec is None:
                # select all
                self._freq = data._get_freq()

            else:
                if np.issubdtype(type(freqSpec), np.number):
                    freqSpec = [freqSpec]

                    array_parser(
                        freqSpec,
                        varname="frequency",
                        hasinf=False,
                        hasnan=False,
                        lims=[data.freq.min(), data.freq.max()],
                        dims=(1,),
                    )
                    # single frequency
                    self._freq = data._get_freq(foi=freqSpec)
                # frequency range [fmin, fmax]
                else:
                    array_parser(
                        freqSpec,
                        ntype="numeric",
                        varname="frequency",
                        hasnan=False,
                        lims=[data.freq.min(), data.freq.max()],
                        dims=(2,),
                    )
                    if freqSpec[0] >= freqSpec[1]:
                        lgl = (
                            "`select: frequency` selection with `frequency[0]` < `frequency[1]`"
                        )
                        act = "selection range from {} to {}".format(
                            freqSpec[0], freqSpec[1]
                        )
                        raise SPYValueError(legal=lgl, varname='frequency', actual=act)

                    self._freq = data._get_freq(foi=None, foilim=freqSpec)

    @property
    def taper(self):
        """List or slice encoding taper-selection"""
        return self._taper

    @taper.setter
    def taper(self, dataselect):
        data, select = dataselect
        self._selection_setter(data, select, "taper")

    @property
    def unit(self):
        """len(self.trial_ids) list of lists/slices of by-trial unit-selections"""
        return self._unit

    @unit.setter
    def unit(self, dataselect):
        data, select = dataselect
        self._selection_setter(data, select, "unit")

    @property
    def eventid(self):
        """len(self.trials) list of lists/slices encoding by-trial event-id-selection"""
        return self._eventid

    @eventid.setter
    def eventid(self, dataselect):
        data, select = dataselect
        self._selection_setter(data, select, "eventid")

    # Helper function to process provided selections
    def _selection_setter(self, data, select, selectkey):
        """
        Converts user-provided selection key-words to indexing lists/slices

        Parameters
        ----------
        data : Syncopy data object
            Non-empty Syncopy data object
        select : dict or :class:`StructDict`
            Python dictionary or Syncopy :class:`StructDict` formatted for
            data selection. See :class:`Selector` for a list of valid
            key-value pairs.
        selectkey : str
            Name of key in `select` holding selection pertinent to identically
            named property in `data`

        Returns
        -------
        Nothing : None

        Notes
        -----
        This class method processes and (if necessary converts) user-provided
        selections. Valid selectors are slices, ranges, lists or arrays. If
        possible, all selections are converted to contiguous slices, otherwise
        regular Python lists are used. Selections can be unsorted and may
        include repetitions but must match exactly, be finite and not NaN.
        Converted selections are stored in the respective (hidden) class
        attributes (e.g., ``self._channel``, ``self._unit`` etc.).

        See also
        --------
        syncopy.selectdata : extract data selections from Syncopy objects
        """

        # Unpack input and perform error-checking
        selection = select.get(selectkey)
        target = getattr(data, selectkey, None)
        selector = "_{}".format(selectkey)
        vname = "select: {}".format(selectkey)
        if selection is not None and target is None:
            lgl = "Syncopy data object with {}".format(selectkey)
            raise SPYValueError(
                legal=lgl, varname=vname, actual=data.__class__.__name__
            )

        if target is not None:

            if np.issubdtype(target.dtype, np.dtype("str").type):
                slcLims = [0, target.size]
                arrLims = None
                hasnan = None
                hasinf = None
            else:
                slcLims = [target[0], target[-1] + 1]
                arrLims = [target[0], target[-1]]
                hasnan = False
                hasinf = False

            # Convert 'all' selections to take-all `None` (see next if below) and
            # put single-string selections into a list; same for single-scalar selections
            if isinstance(selection, str):
                if selection == "all":
                    selection = None
                else:
                    selection = [selection]
            elif np.issubdtype(type(selection), np.number):
                selection = [selection]

            # Take entire inventory sitting in `selectkey`
            if selection is None:
                if selectkey in ["unit", "eventid"]:
                    setattr(self, selector, [slice(None, None, 1)] * len(self.trial_ids))
                else:
                    setattr(self, selector, slice(None, None, 1))

            # Check consistency of slice-selections and convert ranges to slices
            elif isinstance(selection, (slice, range)):
                selLims = [-np.inf, np.inf]
                if selection.start is not None:
                    selLims[0] = selection.start
                if selection.stop is not None:
                    selLims[1] = selection.stop
                if selLims[0] >= selLims[1]:
                    lgl = "selection range with min < max"
                    act = "selection range from {} to {}".format(selLims[0], selLims[1])
                    raise SPYValueError(legal=lgl, varname=vname, actual=act)
                # check slice/range boundaries: take care of things like `slice(-10, -3)`
                if np.isfinite(selLims[0]) and (
                    selLims[0] < -slcLims[1] or selLims[0] >= slcLims[1]
                ):
                    lgl = "selection range with min >= {}".format(slcLims[0])
                    act = "selection range starting at {}".format(selLims[0])
                    raise SPYValueError(legal=lgl, varname=vname, actual=act)
                if np.isfinite(selLims[1]) and (
                    selLims[1] > slcLims[1] or selLims[1] < -slcLims[1]
                ):
                    lgl = "selection range with max <= {}".format(slcLims[1])
                    act = "selection range ending at {}".format(selLims[1])
                    raise SPYValueError(legal=lgl, varname=vname, actual=act)

                # The 2d-arrays in `DiscreteData` objects require some additional hand-holding
                # performed by the respective `_get_unit` and `_get_eventid` class methods
                if selectkey in ["unit", "eventid"]:
                    if selection.start is selection.stop is None:
                        setattr(self, selector, [slice(None, None, 1)] * len(self.trial_ids))
                    else:
                        if isinstance(selection, slice):
                            if np.issubdtype(target.dtype, np.dtype("str").type):
                                target = np.arange(target.size)
                            selection = list(target[selection])
                        else:
                            selection = list(selection)
                        setattr(self, selector, getattr(data, "_get_" + selectkey)(self.trial_ids, selection))

                else:
                    if selection.start is selection.stop is None:
                        setattr(self, selector, slice(None, None, 1))
                    else:
                        if selection.step is None:
                            step = 1
                        else:
                            step = selection.step
                        setattr(
                            self, selector, slice(selection.start, selection.stop, step)
                        )

            # Selection is either a valid list/array or bust
            else:
                try:
                    array_parser(
                        selection,
                        varname=vname,
                        hasinf=hasinf,
                        hasnan=hasnan,
                        lims=arrLims,
                        dims=1,
                    )
                except Exception as exc:
                    raise exc
                selection = np.array(selection)
                if np.issubdtype(selection.dtype, np.dtype("str").type):
                    targetArr = target
                else:
                    targetArr = np.arange(target.size)
                if not set(selection).issubset(targetArr):
                    lgl = "list/array of {} existing names or indices".format(selectkey)
                    raise SPYValueError(legal=lgl, varname=vname)

                # Preserve order and duplicates of selection - don't use `np.isin` here!
                idxList = []
                for sel in selection:
                    idxList += list(np.where(targetArr == sel)[0])

                if selectkey in ["unit", "eventid"]:
                    setattr(self, selector, getattr(data, "_get_" + selectkey)(self.trial_ids, idxList))
                else:
                    # if possible, convert range-arrays (`[0, 1, 2, 3]`) to slices for better performance
                    if len(idxList) > 1:
                        steps = np.diff(idxList)
                        if steps.min() == steps.max() == 1:
                            idxList = slice(idxList[0], idxList[-1] + 1, 1)

                    # be careful w/pairwise list-channel selections in `CrossSpectralData` objects
                    # (that could not be converted to slices above)
                    if isinstance(idxList, list) and selectkey in [
                        "channel_i",
                        "channel_j",
                    ]:
                        if len(idxList) > 1:
                            err = "Unordered (low to high) or non-contiguous multi-channel-pair selections not supported"
                            raise NotImplementedError(err)
                        idxList = idxList[0]

                    setattr(self, selector, idxList)

        else:
            return

    # Local helper that converts slice selectors to lists (if necessary)
    def _make_consistent(self, data):
        """
        Consolidate multi-selections

        Parameters
        ----------
        data : Syncopy data object
            Non-empty Syncopy data object

        Returns
        -------
        Nothing : None

        Notes
        -----
        This class method is called after all user-provided selections have
        been (successfully) processed and (if necessary) converted to
        lists/slices.
        For instances of :class:`~syncopy.datatype.continuous_data.ContinuousData`
        child classes (i.e., :class:`~syncopy.AnalogData` and :class:`~syncopy.SpectralData`
        objects) the integrity of conjoint multi-dimensional selections
        is ensured.
        For instances of :class:`~syncopy.datatype.discrete_data.DiscreteData`
        child classes (i.e., :class:`~syncopy.SpikeData` and :class:`~syncopy.EventData`
        objects), any selection (`unit`, `eventid`, `time` and `channel`) operates
        on the rows of the object's underlying `data` array. Thus, multi-selections
        need to be synchronized (e.g., a `unit` selection pointing to rows `[0, 1, 2]`
        and a `time` selection filtering rows `[1, 2, 3]` are combined to `[1, 2]`).

        See also
        --------
        numpy.ix_ : Mesh-construction for array indexing
        """

        # Harmonize selections for `DiscreteData`-children: all selectors are row-
        # indices, go through each trial and combine them
        if self._dataClass in ["SpikeData", "EventData"]:

            # Get relevant selectors (e.g., `self.unit` is `None` for `EventData`)
            actualSelections = []
            for selection in ["time", "eventid", "unit"]:
                if getattr(self, selection) is not None:
                    actualSelections.append(selection)

            # Compute intersection of "time" x "{eventid|unit|channel}" row-indices
            # per trial. BONUS: in `SpikeData` objects, `channels` are **not**
            # the same in all trials - ensure that channel selection propagates
            # correctly. After this step, `self.time` == `self.{unit|eventid}`
            if self._dataClass == "SpikeData":
                chanIdx = data.dimord.index("channel")
                wantedChannels = np.unique(data.data[:, chanIdx])[self.channel]
                chanPerTrial = []

            for tk, trialno in enumerate(self.trial_ids):
                trialArr = np.arange(np.sum(data.trialid == trialno))
                byTrialSelections = []
                for selection in actualSelections:
                    byTrialSelections.append(trialArr[getattr(self, selection)[tk]])

                # (try to) preserve unordered selections by processing them first
                areShuffled = [(np.diff(sel) <= 0).any() for sel in byTrialSelections]
                combiOrder = np.argsort(areShuffled)[::-1]
                combinedSelect = byTrialSelections[combiOrder[0]]
                for combIdx in combiOrder:
                    combinedSelect = [
                        elem
                        for elem in combinedSelect
                        if elem in byTrialSelections[combIdx]
                    ]

                # Keep record of channels present in trials vs. selected channels
                if self._dataClass == "SpikeData":
                    rawChanInTrial = data.data[data.trialid == trialno, chanIdx]
                    chanTrlIdx = [
                        ck
                        for ck, chan in enumerate(rawChanInTrial)
                        if chan in wantedChannels
                    ]
                    combinedSelect = [
                        elem for elem in combinedSelect if elem in chanTrlIdx
                    ]
                    chanPerTrial.append(rawChanInTrial[combinedSelect])

                # The usual list -> slice conversion (if possible)
                if len(combinedSelect) > 1:
                    selSteps = np.diff(combinedSelect)
                    if selSteps.min() == selSteps.max() == 1:
                        combinedSelect = slice(
                            combinedSelect[0], combinedSelect[-1] + 1, 1
                        )

                # Update selector properties
                for selection in actualSelections:
                    getattr(self, "_{}".format(selection))[tk] = combinedSelect

            # Ensure that `self.channel` is compatible w/provided selections: harmonize
            # `self.channel` with what is actually available in selected trials
            if self._dataClass == "SpikeData":
                availChannels = reduce(np.union1d, chanPerTrial)
                chanSelection = [
                    chan for chan in wantedChannels if chan in availChannels
                ]
                if len(chanSelection) > 1:
                    selSteps = np.diff(chanSelection)
                    if selSteps.min() == selSteps.max() == 1:
                        chanSelection = slice(
                            chanSelection[0], chanSelection[-1] + 1, 1
                        )
                self._channel = chanSelection

            # Finally, prepare new `trialdefinition` array
            self.trialdefinition = data

            return

        # Count how many lists we got
        listCount = 0
        for prop in self._dimProps:
            if isinstance(getattr(self, prop), list):
                listCount += 1

        # Now go through trial-dependent selectors to see if any by-trial selection is a list
        for prop in self._byTrialProps:
            selList = getattr(self, prop)
            if selList is not None:
                for tsel in selList:
                    if isinstance(tsel, list):
                        listCount += 1
                        break

        # If (on a by-trial basis) we have two or more lists, we need fancy indexing
        if listCount >= 2:
            self._useFancy = True

        # Finally, prepare new `trialdefinition` array for objects with `time` dimensions
        if self.time is not None:
            self.trialdefinition = data

        return

    # Legacy support
    def __repr__(self):
        return self.__str__()

    # Make selection readable from the command line
    def __str__(self):

        # Get list of print-worthy attributes
        ppattrs = [attr for attr in self.__dir__() if not attr.startswith("_")]
        # legacy, we have proper `Selector.trials` now
        ppattrs.remove('trial_ids')
        ppattrs.sort()

        # Construct dict of pretty-printable property info
        ppdict = {}
        for attr in ppattrs:
            val = getattr(self, attr)
            if val is not None and attr in self._byTrialProps:
                val = val[0]
            if isinstance(val, slice):
                if val.start is val.stop is None:
                    ppdict[attr] = "all {}{}, ".format(
                        attr, "s" if not attr.endswith("s") else ""
                    )
                elif val.start is None or val.stop is None:
                    ppdict[attr] = "{}-range, ".format(attr)
                else:
                    ppdict[attr] = "{0:d} {1:s}{2:s}, ".format(
                        int(np.ceil((val.stop - val.start) / val.step)),
                        attr,
                        "s" if not attr.endswith("s") else "",
                    )
            elif isinstance(val, (list, TrialIndexer)):
                ppdict[attr] = "{0:d} {1:s}{2:s}, ".format(
                    len(val), attr, "s" if not attr.endswith("s") else ""
                )
            elif np.issubdtype(type(val), np.number):
                ppdict[attr] = "one {0:s}, ".format(attr)
            else:
                ppdict[attr] = ""

        # Construct string for printing
        msg = "Syncopy {} selector with ".format(self._dataClass)
        for pout in ppdict.values():
            msg += pout

        return msg[:-2]<|MERGE_RESOLUTION|>--- conflicted
+++ resolved
@@ -25,7 +25,6 @@
 from .methods.show import show
 from syncopy.shared.tools import SerializableDict
 from syncopy.shared.parsers import (
-    scalar_parser,
     array_parser,
     io_parser,
     filename_parser,
@@ -1164,150 +1163,6 @@
         self._version = __version__
 
 
-<<<<<<< HEAD
-class Indexer:
-
-    __slots__ = ["_iterobj", "_iterlen"]
-
-    def __init__(self, iterobj, iterlen):
-        """
-        Make an iterable object subscriptable using itertools magic
-        """
-        self._iterobj = iterobj
-        self._iterlen = iterlen
-
-    def __iter__(self):
-        return self._iterobj
-
-    def __getitem__(self, idx):
-        if np.issubdtype(type(idx), np.number):
-            try:
-                scalar_parser(
-                    idx, varname="idx", ntype="int_like", lims=[0, self._iterlen - 1]
-                )
-            except Exception as exc:
-                raise exc
-            return next(islice(self._iterobj, idx, idx + 1))
-        elif isinstance(idx, slice):
-            start, stop = idx.start, idx.stop
-            if idx.start is None:
-                start = 0
-            if idx.stop is None:
-                stop = self._iterlen
-            index = slice(start, stop, idx.step)
-            if not (0 <= index.start < self._iterlen) or not (
-                0 < index.stop <= self._iterlen
-            ):
-                err = "value between {lb:s} and {ub:s}"
-                raise SPYValueError(
-                    err.format(lb="0", ub=str(self._iterlen)),
-                    varname="idx",
-                    actual=str(index),
-                )
-            return np.hstack(islice(self._iterobj, index.start, index.stop, index.step))
-        elif isinstance(idx, (list, np.ndarray)):
-            try:
-                array_parser(
-                    idx,
-                    varname="idx",
-                    ntype="int_like",
-                    hasnan=False,
-                    hasinf=False,
-                    lims=[0, self._iterlen],
-                    dims=1,
-                )
-            except Exception as exc:
-                raise exc
-            return np.hstack(
-                [next(islice(self._iterobj, int(ix), int(ix + 1))) for ix in idx]
-            )
-        else:
-            raise SPYTypeError(idx, varname="idx", expected="int_like or slice")
-
-    def __len__(self):
-        return self._iterlen
-
-    def __repr__(self):
-        return self.__str__()
-
-    def __str__(self):
-        return "{} element iterable".format(self._iterlen)
-
-
-class SessionLogger:
-
-    __slots__ = ["sessionfile", "_rm"]
-
-    def __init__(self):
-
-        # Create package-wide tmp directory if not already present
-        if not os.path.exists(__storage__):
-            try:
-                os.makedirs(__storage__, exist_ok=True)
-            except Exception as exc:
-                err = (
-                    "Syncopy core: cannot create temporary storage directory {}. "
-                    + "Original error message below\n{}"
-                )
-                raise IOError(err.format(__storage__, str(exc)))
-
-        # Check for upper bound of temp directory size
-        with os.scandir(__storage__) as scan:
-            st_size = 0.0
-            st_fles = 0
-            for fle in scan:
-                try:
-                    st_size += fle.stat().st_size / 1024 ** 3
-                    st_fles += 1
-                # this catches a cleanup by another process
-                except FileNotFoundError:
-                    continue
-
-            if st_size > __storagelimit__:
-                msg = (
-                    "\nSyncopy <core> WARNING: Temporary storage folder {tmpdir:s} "
-                    + "contains {nfs:d} files taking up a total of {sze:4.2f} GB on disk. \n"
-                    + "Consider running `spy.cleanup()` to free up disk space."
-                )
-                print(msg.format(tmpdir=__storage__, nfs=st_fles, sze=st_size))
-
-        # If we made it to this point, (attempt to) write the session file
-        sess_log = "{user:s}@{host:s}: <{time:s}> started session {sess:s}"
-        self.sessionfile = os.path.join(
-            __storage__, "session_{}_log.id".format(__sessionid__)
-        )
-        try:
-            with open(self.sessionfile, "w") as fid:
-                fid.write(
-                    sess_log.format(
-                        user=getpass.getuser(),
-                        host=socket.gethostname(),
-                        time=datetime.now().strftime("%Y-%m-%d %H:%M:%S"),
-                        sess=__sessionid__,
-                    )
-                )
-        except Exception as exc:
-            err = "Syncopy core: cannot access {}. Original error message below\n{}"
-            raise IOError(err.format(self.sessionfile, str(exc)))
-
-        # Workaround to prevent Python from garbage-collecting ``os.unlink``
-        self._rm = os.unlink
-
-    def __repr__(self):
-        return self.__str__()
-
-    def __str__(self):
-        return "Session {}".format(__sessionid__)
-
-    def __del__(self):
-        try:
-            self._rm(self.sessionfile)
-        except FileNotFoundError:
-            pass
-
-
-=======
->>>>>>> 5816ae2e
 class FauxTrial:
     """
     Stand-in mockup of NumPy arrays representing trial data
@@ -1633,7 +1488,7 @@
 
         >>> selection.trials[11]
 
-        indexes the 11th trial of the original dataset, if and only if 
+        indexes the 11th trial of the original dataset, if and only if
         trial number 11 is part of the selection.
 
         Selections must be "simple": ordered and without repetitions
