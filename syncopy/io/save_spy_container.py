--- conflicted
+++ resolved
@@ -3,13 +3,8 @@
 # Save SynCoPy data objects on disk
 # 
 # Created: 2019-02-05 13:12:58
-<<<<<<< HEAD
-# Last modified by: Joscha Schmiedt [joscha.schmiedt@esi-frankfurt.de]
-# Last modification time: <2019-07-20 14:48:57>
-=======
 # Last modified by: Stefan Fuertinger [stefan.fuertinger@esi-frankfurt.de]
-# Last modification time: <2019-07-19 15:17:23>
->>>>>>> 09a6aeab
+# Last modification time: <2019-07-22 10:39:20>
 
 # Builtin/3rd party package imports
 import os
