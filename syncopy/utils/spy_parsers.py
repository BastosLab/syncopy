--- conflicted
+++ resolved
@@ -3,13 +3,8 @@
 # Module for all kinds of parsing gymnastics
 #
 # Created: 2019-01-08 09:58:11
-<<<<<<< HEAD
 # Last modified by: Joscha Schmiedt [joscha.schmiedt@esi-frankfurt.de]
 # Last modification time: <2019-03-06 12:03:29>
-=======
-# Last modified by: Stefan Fuertinger [stefan.fuertinger@esi-frankfurt.de]
-# Last modification time: <2019-03-06 11:00:45>
->>>>>>> 15f19fc4
 
 # Builtin/3rd party package imports
 import os
@@ -434,13 +429,10 @@
     Docstring coming soon(ish)
     """
 
-<<<<<<< HEAD
-=======
     if not set(wanted_dct.keys()).issubset(json_dct.keys()):
         legal = "mandatory fields " + "".join(key + ", " for key in wanted_dct.keys())[:-2]
         raise SPYValueError(legal=legal, varname="JSON")
     
->>>>>>> 15f19fc4
     for key, tp in wanted_dct.items():
         if not isinstance(json_dct[key], tp):
             raise SPYTypeError(json_dct[key], varname="JSON: {}".format(key),
@@ -467,20 +459,10 @@
     Examples
     --------
     To see the default input arguments of :meth:`syncopy.core.BaseData` use
-<<<<<<< HEAD
-
-    >>> sw.spy_get_defaults(sw.BaseData)
-    """
-
-    if not callable(obj):
-        raise SPYTypeError(obj, varname="obj", expected="SynCoPy function or class")
-    return {k: v.default for k, v in signature(obj).parameters.items()}
-=======
     
     >>> spy.spy_get_defaults(spy.mtmfft)
     """
 
     if not callable(obj):
         raise SPYTypeError(obj, varname="obj", expected="SpykeWave function or class")
-    return {k:v.default for k,v in signature(obj).parameters.items() if v.default != v.empty}
->>>>>>> 15f19fc4
+    return {k:v.default for k,v in signature(obj).parameters.items() if v.default != v.empty}