# -*- coding: utf-8 -*-
#
# Syncopy spectral estimation methods
#

# Builtin/3rd party package imports
import numpy as np

# Syncopy imports
from syncopy.shared.parsers import data_parser, scalar_parser, array_parser
from syncopy.shared.tools import get_defaults, get_frontend_cfg
from syncopy.datatype import SpectralData
from syncopy.shared.errors import SPYValueError, SPYTypeError, SPYWarning, SPYInfo
from syncopy.shared.kwarg_decorators import (unwrap_cfg, unwrap_select,
                                             detect_parallel_client)
from syncopy.shared.tools import best_match
from syncopy.shared.const_def import spectralConversions

from syncopy.shared.input_processors import (
    process_taper,
    process_foi,
    process_padding,
    check_effective_parameters,
    check_passed_kwargs
)

# method specific imports - they should go!
from syncopy.specest.fooofspy import default_fooof_opt
import syncopy.specest.wavelets as spywave
import syncopy.specest.superlet as superlet
from .wavelet import get_optimal_wavelet_scales

# Local imports

from .compRoutines import (
    SuperletTransform,
    WaveletTransform,
    MultiTaperFFT,
    MultiTaperFFTConvol,
    FooofSpy
)

availableFooofOutputs = ['fooof', 'fooof_aperiodic', 'fooof_peaks']
availableOutputs = tuple(spectralConversions.keys())
availableWavelets = ("Morlet", "Paul", "DOG", "Ricker", "Marr", "Mexican_hat")
availableMethods = ("mtmfft", "mtmconvol", "wavelet", "superlet")


@unwrap_cfg
@unwrap_select
@detect_parallel_client
def freqanalysis(data, method='mtmfft', output='pow',
                 keeptrials=True, foi=None, foilim=None,
                 pad='maxperlen', polyremoval=0, taper="hann", demean_taper=False,
                 taper_opt=None, tapsmofrq=None, nTaper=None, keeptapers=False,
                 toi="all", t_ftimwin=None, wavelet="Morlet", width=6, order=None,
                 order_max=None, order_min=1, c_1=3, adaptive=False,
                 out=None, fooof_opt=None, **kwargs):
    """
    Perform (time-)frequency analysis of Syncopy :class:`~syncopy.AnalogData` objects

    **Usage Summary**

    Options available in all analysis methods:

    * **output** : one of :data:`~syncopy.specest.freqanalysis.availableOutputs`;
      return power spectra, complex Fourier spectra or absolute values.
    * **foi**/**foilim** : frequencies of interest; either array of frequencies or
      frequency window (not both)
    * **keeptrials** : return individual trials or grand average
    * **polyremoval** : de-trending method to use (0 = mean, 1 = linear or `None`)

    List of available analysis methods and respective distinct options:

    "mtmfft" : (Multi-)tapered Fourier transform
        Perform frequency analysis on time-series trial data using either a single
        taper window (Hanning) or many tapers based on the discrete prolate
        spheroidal sequence (DPSS) that maximize energy concentration in the main
        lobe.

        * **taper** : one of :data:`~syncopy.shared.const_def.availableTapers`
        * **tapsmofrq** : spectral smoothing box for slepian tapers (in Hz)
        * **nTaper** : number of orthogonal tapers for slepian tapers
        * **keeptapers** : return individual tapers or average
        * **pad**: either pad to an absolute length or set to `'nextpow2'`

        Post-processing of the resulting spectra with FOOOF is available
        via setting `output` to one of `'fooof'`, `'fooof_aperiodic'` or
        `'fooof_peaks'`, see below for details. The returned spectrum represents
        the full fooofed spectrum for `'fooof'`, the aperiodic
        fit for `'fooof_aperiodic'`, and the peaks (Gaussians fit to them) for
        `'fooof_peaks'`. Returned data is in linear scale. Noisy input
        data will most likely lead to fitting issues with fooof, always inspect
        your results!

    "mtmconvol" : (Multi-)tapered sliding window Fourier transform
        Perform time-frequency analysis on time-series trial data based on a sliding
        window short-time Fourier transform using either a single Hanning taper or
        multiple DPSS tapers.

        * **taper** : one of :data:`~syncopy.shared.const_def.availableTapers`
        * **tapsmofrq** : spectral smoothing box for slepian tapers (in Hz)
        * **nTaper** : number of orthogonal tapers for slepian tapers
        * **keeptapers** : return individual tapers or average
        * **toi** : time-points of interest; can be either an array representing
          analysis window centroids (in sec), a scalar between 0 and 1 encoding
          the percentage of overlap between adjacent windows or "all" to center
          a window on every sample in the data.
        * **t_ftimwin** : sliding window length (in sec)

    "wavelet" : (Continuous non-orthogonal) wavelet transform
        Perform time-frequency analysis on time-series trial data using a non-orthogonal
        continuous wavelet transform.

        * **wavelet** : one of :data:`~syncopy.specest.freqanalysis.availableWavelets`
        * **toi** : time-points of interest; can be either an array representing
          time points (in sec) or "all"(pre-trimming and subsampling of results)
        * **width** : Nondimensional frequency constant of Morlet wavelet function (>= 6)
        * **order** : Order of Paul wavelet function (>= 4) or derivative order
          of real-valued DOG wavelets (2 = mexican hat)

    "superlet" : Superlet transform
        Perform time-frequency analysis on time-series trial data using
        the super-resolution superlet transform (SLT) from [Moca2021]_.

        * **order_max** : Maximal order of the superlet
        * **order_min** : Minimal order of the superlet
        * **c_1** : Number of cycles of the base Morlet wavelet
        * **adaptive** : If set to `True` perform fractional adaptive SLT,
          otherwise perform multiplicative SLT

    **Full documentation below**

    Parameters
    ----------
    data : `~syncopy.AnalogData`
        A non-empty Syncopy :class:`~syncopy.datatype.AnalogData` object
    method : str
        Spectral estimation method, one of :data:`~syncopy.specest.freqanalysis.availableMethods`
        (see below).
    output : str
        Output of spectral estimation. One of :data:`~syncopy.specest.freqanalysis.availableOutputs` (see below);
        use `'pow'` for power spectrum (:obj:`numpy.float32`), `'fourier'` for complex
        Fourier coefficients (:obj:`numpy.complex64`) or `'abs'` for absolute
        values (:obj:`numpy.float32`). Use one of `'fooof'`, `'fooof_aperiodic'` or
        `'fooof_peaks'` to request post-processing of the results with FOOOF, also see
        the `'fooof_opt'` parameter description.
    keeptrials : bool
        If `True` spectral estimates of individual trials are returned, otherwise
        results are averaged across trials.
    foi : array-like or None
        Frequencies of interest (Hz) for output. If desired frequencies cannot be
        matched exactly, the closest possible frequencies are used. If `foi` is `None`
        or ``foi = "all"``, all attainable frequencies (i.e., zero to Nyquist / 2)
        are selected.
    foilim : array-like (floats [fmin, fmax]) or None or "all"
        Frequency-window ``[fmin, fmax]`` (in Hz) of interest. Window
        specifications must be sorted (e.g., ``[90, 70]`` is invalid) and not NaN
        but may be unbounded (e.g., ``[-np.inf, 60.5]`` is valid). Edges `fmin`
        and `fmax` are included in the selection. If `foilim` is `None` or
        ``foilim = "all"``, all frequencies are selected.
    pad : 'maxperlen', float or 'nextpow2'
        For the default `maxperlen`, no padding is performed in case of equal
        length trials, while trials of varying lengths are padded to match the
        longest trial. If `pad` is a number all trials are padded so that `pad` indicates
        the absolute length of all trials after padding (in seconds). For instance
        ``pad = 2`` pads all trials to an absolute length of 2000 samples, if and
        only if the longest trial contains at maximum 2000 samples and the
        samplerate is 1kHz. If `pad` is `'nextpow2'` all trials are padded to the
        nearest power of two (in samples) of the longest trial.
    polyremoval : int or None
        Order of polynomial used for de-trending data in the time domain prior
        to spectral analysis. A value of 0 corresponds to subtracting the mean
        ("de-meaning"), ``polyremoval = 1`` removes linear trends (subtracting the
        least squares fit of a linear polynomial).
        If `polyremoval` is `None`, no de-trending is performed. Note that
        for spectral estimation de-meaning is very advisable and hence also the
        default.
    tapsmofrq : float or None
        Only valid if `method` is `'mtmfft'` or `'mtmconvol'`
        Enables multi-tapering and sets the amount of one-sided spectral
        smoothing with slepian tapers in Hz.
    nTaper : int or None
        Only valid if `method` is `'mtmfft'` or `'mtmconvol'` and `tapsmofrq` is set.
        Number of orthogonal tapers to use for multi-tapering. It is not recommended to set the number
        of tapers manually! Leave at `None` for the optimal number to be set automatically.
    taper : str or None, optional
        Only valid if ``method`` is ``'mtmfft'`` or ``'mtmconvol'``. Windowing function,
        one of :data:`~syncopy.shared.const_def.availableTapers`
        For multi-tapering with slepian tapers use `tapsmofrq` directly.
    demean_taper : bool
        Set to `True` to perform de-meaning after tapering. Recommended for later Granger
        analysis with :func:`~syncopy.connectivityanalysis`. Only valid for ``method='mtmfft'``.
    taper_opt : dict or None
        Dictionary with keys for additional taper parameters.
        For example :func:`~scipy.signal.windows.kaiser` has
        the additional parameter 'beta'. For multi-tapering use `tapsmofrq` directly.
    keeptapers : bool
        Only valid if `method` is `'mtmfft'` or `'mtmconvol'` and multi-tapering enabled
        via  setting `tapsmofrq`.
        If `True`, return spectral estimates for each taper.
        Otherwise power spectrum is averaged across tapers,
        if and only if `output` is `pow`.
    toi : float or array-like or "all"
        **Mandatory input** for time-frequency analysis methods (`method` is either
        `"mtmconvol"` or `"wavelet"` or `"superlet"`).
        If `toi` is scalar, it must be a value between 0 and 1 indicating the
        percentage of overlap between time-windows specified by `t_ftimwin` (only
        valid if `method` is `'mtmconvol'`).
        If `toi` is an array it explicitly selects the centroids of analysis
        windows (in seconds), if `toi` is `"all"`, analysis windows are centered
        on all samples in the data for `method="mtmconvol"`. For wavelet based
        methods (`"wavelet"` or `"superlet"`) toi needs to be either an
        equidistant array of time points or "all".
    t_ftimwin : positive float
        Only valid if `method` is `'mtmconvol'`. Sliding window length (in seconds).
    wavelet : str
        Only valid if `method` is `'wavelet'`. Wavelet function to use, one of
        :data:`~syncopy.specest.freqanalysis.availableWavelets` (see below).
    width : positive float
        Only valid if `method` is `'wavelet'` and `wavelet` is `'Morlet'`. Nondimensional
        frequency constant of Morlet wavelet function. This number should be >= 6,
        which corresponds to 6 cycles within the analysis window to ensure sufficient
        spectral sampling.
    order : positive int
        Only valid if `method` is `'wavelet'` and `wavelet` is `'Paul'` or `'DOG'`. Order
        of the wavelet function. If `wavelet` is `'Paul'`, `order` should be chosen
        >= 4 to ensure that the analysis window contains at least a single oscillation.
        At an order of 40, the Paul wavelet  exhibits about the same number of cycles
        as the Morlet wavelet with a `width` of 6.
        All other supported wavelets functions are *real-valued* derivatives of
        Gaussians (DOGs). Hence, if `wavelet` is `'DOG'`, `order` represents the derivative order.
        The special case of a second order DOG yields a function known as "Mexican Hat",
        "Marr" or "Ricker" wavelet, which can be selected alternatively by setting
        `wavelet` to `'Mexican_hat'`, `'Marr'` or `'Ricker'`. **Note**: A real-valued
        wavelet function encodes *only* information about peaks and discontinuities
        in the signal and does *not* provide any information about amplitude or phase.
    order_max : int
        Only valid if `method` is `'superlet'`.
        Maximal order of the superlet set. Controls the maximum
        number of cycles within a SL together
        with the `c_1` parameter: c_max = c_1 * order_max
    order_min : int
        Only valid if `method` is `'superlet'`.
        Minimal order of the superlet set. Controls
        the minimal number of cycles within a SL together
        with the `c_1` parameter: c_min = c_1 * order_min
        Note that for admissability reasons c_min should be at least 3!
    c_1 : int
        Only valid if `method` is `'superlet'`.
        Number of cycles of the base Morlet wavelet. If set to lower
        than 3 increase `order_min` as to never have less than 3 cycles
        in a wavelet!
    adaptive : bool
        Only valid if `method` is `'superlet'`.
        Wether to perform multiplicative SLT or fractional adaptive SLT.
        If set to True, the order of the wavelet set will increase
        linearly with the frequencies of interest from `order_min`
        to `order_max`. If set to False the same SL will be used for
        all frequencies.
    fooof_opt : dict or None
        Only valid if `method` is `'mtmfft'` and `output` is  one of
        `'fooof'`, `'fooof_aperiodic'`, or `'fooof_peaks'`.
        Additional keyword arguments passed to the `FOOOF` constructor. Available
        arguments include ``'peak_width_limits'``, ``'max_n_peaks'``, ``'min_peak_height'``,
        ``'peak_threshold'``, and ``'aperiodic_mode'``.
        Please refer to the
        `FOOOF docs <https://fooof-tools.github.io/fooof/generated/fooof.FOOOF.html#fooof.FOOOF>`_
        for the meanings and the defaults.
<<<<<<< HEAD
        The FOOOF reference is: `Donoghue et al. 2020, DOI 10.1038/s41593-020-00744-x`.
    out : Must be `None`.

=======
        See the FOOOF reference [Donoghue2020]_ for details.
>>>>>>> 185460c8

    Returns
    -------
    spec : :class:`~syncopy.SpectralData`
        (Time-)frequency spectrum of input data.

    The result may contain additional metadata, based on the `method` used to compute it.

    * for `method='mtmfft'` when`output` is  one of
        `'fooof'`, `'fooof_aperiodic'`, or `'fooof_peaks'`, the `spec.info` property contains
        the keys listed in :data:`~syncopy.specest.compRoutines.FooofSpy.metadata_keys`.


    Notes
    -----
    .. [Moca2021] Moca, Vasile V., et al. "Time-frequency super-resolution with superlets."
       Nature communications 12.1 (2021): 1-18.
    .. [Donoghue2020] Donoghue et al. 2020, DOI 10.1038/s41593-020-00744-x.

    **Options**

    .. autodata:: syncopy.specest.freqanalysis.availableMethods

    .. autodata:: syncopy.specest.freqanalysis.availableOutputs

    .. autodata:: syncopy.shared.const_def.availableTapers

    .. autodata:: syncopy.specest.freqanalysis.availableWavelets

    Examples
    --------
    Coming soon...



    See also
    --------
    syncopy.specest.mtmfft.mtmfft : (multi-)tapered Fourier transform of multi-channel time series data
    syncopy.specest.mtmconvol.mtmconvol : time-frequency analysis of multi-channel time series data with a sliding window FFT
    syncopy.specest.wavelet.wavelet : time-frequency analysis of multi-channel time series data using a wavelet transform
    syncopy.specest.fooofspy.fooofspy : parameterization of neural power spectra with the 'fitting oscillations & one over f' method
    numpy.fft.fft : NumPy's reference FFT implementation
    scipy.signal.stft : SciPy's Short Time Fourier Transform
    """

    # Make sure our one mandatory input object can be processed
    try:
        data_parser(data, varname="data", dataclass="AnalogData",
                    writable=None, empty=False)
    except Exception as exc:
        raise exc
    timeAxis = data.dimord.index("time")

    # Get everything of interest in local namespace
    defaults = get_defaults(freqanalysis)

    lcls = locals()
    # check for ineffective additional kwargs
    check_passed_kwargs(lcls, defaults, frontend_name="freqanalysis")

    new_cfg = get_frontend_cfg(defaults, lcls, kwargs)

    is_fooof = False
    if method == "mtmfft" and output.startswith("fooof"):
        is_fooof = True
        output_fooof = output
        output = "pow"  # We need to change this as the mtmfft running first will complain otherwise.

    if is_fooof:
        if output_fooof not in availableFooofOutputs:
            lgl = "'" + "or '".join(opt + "' " for opt in availableFooofOutputs)
            raise SPYValueError(legal=lgl, varname="output_fooof", actual=output_fooof)

    # Ensure a valid computational method was selected
    if method not in availableMethods:
        lgl = "'" + "or '".join(opt + "' " for opt in availableMethods)
        raise SPYValueError(legal=lgl, varname="method", actual=method)

    # Ensure a valid output format was selected
    valid_outputs = spectralConversions.keys()
    if output not in valid_outputs:
        lgl = "'" + "or '".join(opt + "' " for opt in valid_outputs)
        raise SPYValueError(legal=lgl, varname="output", actual=output)

    # Parse all Boolean keyword arguments
    for vname in ["keeptrials", "keeptapers", "demean_taper"]:
        if not isinstance(lcls[vname], bool):
            raise SPYTypeError(lcls[vname], varname=vname, expected="Bool")

    # If only a subset of `data` is to be processed, make some necessary adjustments
    # of the sampleinfo and trial lengths
    if data.selection is not None:
        # Refuse to go ahead with active time selection and provided `toi` on top`
        if any(tsel != slice(None) for tsel in data.selection.time) and isinstance(toi, (np.ndarray, list)):
            lgl = "no `toi` specification due to active in-place time-selection in input dataset"
            raise SPYValueError(legal=lgl, varname="toi", actual=toi)
        sinfo = data.selection.trialdefinition[:, :2]
        trialList = data.selection.trial_ids
    else:
        trialList = list(range(len(data.trials)))
        sinfo = data.sampleinfo
    lenTrials = np.diff(sinfo).squeeze()
    if not lenTrials.shape:
        lenTrials = lenTrials[None]
    numTrials = len(trialList)

    # check polyremoval
    if polyremoval is not None:
        scalar_parser(polyremoval, varname="polyremoval", ntype="int_like", lims=[0, 1])

    # --- Padding ---

    # Sliding window FFT does not support "fancy" padding
    if method == "mtmconvol" and isinstance(pad, str):
        msg = "method 'mtmconvol' only supports in-place padding for windows " +\
            "exceeding trial boundaries. Your choice of `pad = '{}'` will be ignored. "
        SPYWarning(msg.format(pad))

    if method == 'mtmfft':
        # the actual number of samples in case of later padding
        minSampleNum = process_padding(pad, lenTrials, data.samplerate)
    else:
        minSampleNum = lenTrials.min()

    # Compute length (in seconds) of shortest trial
    minTrialLength = minSampleNum / data.samplerate

    # Shortcut to data sampling interval
    dt = 1 / data.samplerate

    foi, foilim = process_foi(foi, foilim, data.samplerate)

    # see also https://docs.obspy.org/_modules/obspy/signal/detrend.html#polynomial
    if polyremoval is not None:
        try:
            scalar_parser(polyremoval, varname="polyremoval", lims=[0, 1], ntype="int_like")
        except Exception as exc:
            raise exc

    # Prepare keyword dict for logging (use `lcls` to get actually provided
    # keyword values, not defaults set above)
    log_dct = {"method": method,
               "output": output_fooof if is_fooof else output,
               "keeptapers": keeptapers,
               "keeptrials": keeptrials,
               "polyremoval": polyremoval,
               "pad": pad}

    # --------------------------------
    # 1st: Check time-frequency inputs
    # to prepare/sanitize `toi`
    # --------------------------------

    if method in ["mtmconvol", "wavelet", "superlet"]:

        # Get start/end timing info respecting potential in-place selection
        if toi is None:
            raise SPYTypeError(toi, varname="toi", expected="scalar or array-like or 'all'")
        if data.selection is not None:
            tStart = data.selection.trialdefinition[:, 2] / data.samplerate
        else:
            tStart = data._t0 / data.samplerate
        tEnd = tStart + lenTrials / data.samplerate

    # for these methods only 'all' or an equidistant array
    # of time points (sub-sampling, trimming) are valid
    if method in ["wavelet", "superlet"]:

        valid = True
        if np.issubdtype(type(toi), np.number):
            valid = False

        elif isinstance(toi, str):
            if toi != "all":
                valid = False
            else:
                # take everything
                preSelect = [slice(None)] * numTrials
                postSelect = [slice(None)] * numTrials

        elif not iter(toi):
            valid = False

        # this is the sequence type - can only be an interval!
        else:
            try:
                array_parser(toi, varname="toi", hasinf=False, hasnan=False,
                             lims=[tStart.min(), tEnd.max()], dims=(None,))
            except Exception as exc:
                raise exc
            toi = np.array(toi)
            # check for equidistancy
            if not np.allclose(np.diff(toi, 2), np.zeros(len(toi) - 2)):
                valid = False
            # trim (preSelect) and subsample output (postSelect)
            else:
                preSelect = []
                postSelect = []
                # get sample intervals and relative indices from toi
                for tk in range(numTrials):
                    start = int(data.samplerate * (toi[0] - tStart[tk]))
                    stop = int(data.samplerate * (toi[-1] - tStart[tk]) + 1)
                    preSelect.append(slice(max(0, start), max(stop, stop - start)))
                    smpIdx = np.minimum(lenTrials[tk] - 1,
                                        data.samplerate * (toi - tStart[tk]) - start)
                    postSelect.append(smpIdx.astype(np.intp))

        # get out if sth wasn't right
        if not valid:
            lgl = "array of equidistant time-points or 'all' for wavelet based methods"
            raise SPYValueError(legal=lgl, varname="toi", actual=toi)

        # Update `log_dct` w/method-specific options (use `lcls` to get actually
        # provided keyword values, not defaults set in here)
        log_dct["toi"] = lcls["toi"]

    # --------------------------------------------
    # Check options specific to mtm*-methods
    # (particularly tapers and foi/freqs alignment)
    # --------------------------------------------

    if "mtm" in method:

        if method == "mtmconvol":
            # get the sliding window size
            try:
                scalar_parser(t_ftimwin, varname="t_ftimwin",
                              lims=[dt, minTrialLength])
            except Exception as exc:
                SPYInfo("Please specify 't_ftimwin' parameter.. exiting!")
                raise exc

            # this is the effective sliding window FFT sample size
            minSampleNum = int(t_ftimwin * data.samplerate)

        # Construct array of maximally attainable frequencies
        freqs = np.fft.rfftfreq(minSampleNum, dt)

        # Match desired frequencies as close as possible to
        # actually attainable freqs
        # these are the frequencies attached to the SpectralData by the CR!
        if foi is not None:
            foi, _ = best_match(freqs, foi, squash_duplicates=True)
        elif foilim is not None:
            foi, _ = best_match(freqs, foilim, span=True, squash_duplicates=True)
        else:
            msg = (f"Automatic FFT frequency selection from {freqs[0]:.1f}Hz to "
                   f"{freqs[-1]:.1f}Hz")
            SPYInfo(msg)
            foi = freqs
        log_dct["foi"] = foi

        # Abort if desired frequency selection is empty
        if foi.size == 0:
            lgl = "non-empty frequency specification"
            act = "empty frequency selection"
            raise SPYValueError(legal=lgl, varname="foi/foilim", actual=act)

        # sanitize taper selection and/or retrieve dpss settings
        taper, taper_opt = process_taper(taper,
                                         taper_opt,
                                         tapsmofrq,
                                         nTaper,
                                         keeptapers,
                                         foimax=foi.max(),
                                         samplerate=data.samplerate,
                                         nSamples=minSampleNum,
                                         output=output)

        # Update `log_dct` w/method-specific options
        log_dct["taper"] = taper
        if taper_opt and taper == 'dpss':
            log_dct["nTaper"] = taper_opt["Kmax"]
            log_dct["tapsmofrq"] = tapsmofrq
        elif taper_opt:
            log_dct["taper_opt"] = taper_opt

    # -------------------------------------------------------
    # Now, prepare explicit compute-classes for chosen method
    # -------------------------------------------------------

    if method == "mtmfft":

        check_effective_parameters(MultiTaperFFT, defaults, lcls)

        # method specific parameters
        method_kwargs = {
            'samplerate': data.samplerate,
            'taper': taper,
            'taper_opt': taper_opt,
            'nSamples': minSampleNum,
            'demean_taper': demean_taper
        }

        # Set up compute-class
        specestMethod = MultiTaperFFT(
            foi=foi,
            timeAxis=timeAxis,
            keeptapers=keeptapers,
            polyremoval=polyremoval,
            output=output,
            method_kwargs=method_kwargs)

    elif method == "mtmconvol":

        check_effective_parameters(MultiTaperFFTConvol, defaults, lcls)

        # Process `toi` for sliding window multi taper fft,
        # we have to account for three scenarios: (1) center sliding
        # windows on all samples in (selected) trials (2) `toi` was provided as
        # percentage indicating the degree of overlap b/w time-windows and (3) a set
        # of discrete time points was provided. These three cases are encoded in
        # `overlap, i.e., ``overlap > 1` => all, `0 < overlap < 1` => percentage,
        # `overlap < 0` => discrete `toi`

        # overlap = None
        if isinstance(toi, str):
            if toi != "all":
                lgl = "`toi = 'all'` to center analysis windows on all time-points"
                raise SPYValueError(legal=lgl, varname="toi", actual=toi)
            equidistant = True
            overlap = np.inf

        elif np.issubdtype(type(toi), np.number):
            try:
                scalar_parser(toi, varname="toi", lims=[0, 1])
            except Exception as exc:
                raise exc
            overlap = toi
            equidistant = True
        # this captures all other cases, e.i. toi is of sequence type
        else:
            overlap = -1
            try:
                array_parser(toi, varname="toi", hasinf=False, hasnan=False,
                             lims=[tStart.min(), tEnd.max()], dims=(None,))
            except Exception as exc:
                raise exc
            toi = np.array(toi)
            tSteps = np.diff(toi)
            if (tSteps < 0).any():
                lgl = "ordered list/array of time-points"
                act = "unsorted list/array"
                raise SPYValueError(legal=lgl, varname="toi", actual=act)
            # Account for round-off errors: if toi spacing is almost at sample interval
            # manually correct it
            if np.isclose(tSteps.min(), dt):
                tSteps[np.isclose(tSteps, dt)] = dt
            if tSteps.min() < dt:
                msg = f"`toi` selection too fine, max. time resolution is {dt}s"
                SPYWarning(msg)
            # This is imho a bug in NumPy - even `arange` and `linspace` may produce
            # arrays that are numerically not exactly equidistant - `unique` will
            # show several entries here - use `allclose` to identify "even" spacings
            equidistant = np.allclose(tSteps, [tSteps[0]] * tSteps.size)

        # If `toi` was 'all' or a percentage, use entire time interval of (selected)
        # trials and check if those trials have *approximately* equal length
        if toi is None:
            if not np.allclose(lenTrials, [minSampleNum] * lenTrials.size):
                msg = "processing trials of different lengths (min = {}; max = {} samples)" +\
                    " with `toi = 'all'`"
                SPYWarning(msg.format(int(minSampleNum), int(lenTrials.max())))

        # number of samples per window
        nperseg = int(t_ftimwin * data.samplerate)
        halfWin = int(nperseg / 2)
        postSelect = slice(None)  # select all is the default

        if 0 <= overlap <= 1:  # `toi` is percentage
            noverlap = min(nperseg - 1, int(overlap * nperseg))
        # windows get shifted exactly 1 sample
        # to get a spectral estimate at each sample
        else:
            noverlap = nperseg - 1

        # `toi` is array
        if overlap < 0:
            # Compute necessary padding at begin/end of trials to fit sliding windows
            offStart = ((toi[0] - tStart) * data.samplerate).astype(np.intp)
            padBegin = halfWin - offStart
            padBegin = ((padBegin > 0) * padBegin).astype(np.intp)
            offEnd = ((tEnd - toi[-1]) * data.samplerate).astype(np.intp)
            padEnd = halfWin - offEnd
            padEnd = ((padEnd > 0) * padEnd).astype(np.intp)

            # Treat equi-distant `toi` arrays with spacing large enough that windows
            # do not overlap as if they were not equidistant
            if tSteps.max() * data.samplerate > halfWin and equidistant:
                equidistant = False

            # Compute sample-indices (one slice/list per trial) from time-selections
            soi = []
            if equidistant:
                # soi just trims the input data to the [toi[0], toi[-1]] interval
                # postSelect then subsamples the spectral esimate to the user given toi
                postSelect = []
                for tk in range(numTrials):
                    start = max(0, int(round(data.samplerate * (toi[0] - tStart[tk]) - halfWin)))
                    stop = int(round(data.samplerate * (toi[-1] - tStart[tk]) + halfWin + 1))
                    soi.append(slice(start, max(stop, stop - start)))

                # chosen toi subsampling interval in sample units, min. is 1;
                # compute `delta_idx` s.t. stop - start / delta_idx == toi.size
                delta_idx = int(round((soi[0].stop - soi[0].start) / toi.size))
                delta_idx = delta_idx if delta_idx > 1 else 1
                postSelect = slice(None, None, delta_idx)

            else:
                for tk in range(numTrials):
                    starts = (data.samplerate * (toi - tStart[tk]) - halfWin).astype(np.intp)
                    starts += padBegin[tk]
                    stops = (data.samplerate * (toi - tStart[tk]) + halfWin + 1).astype(np.intp)
                    stops += padBegin[tk]
                    stops = np.maximum(stops, stops - starts, dtype=np.intp)
                    soi.append([slice(start, stop) for start, stop in zip(starts, stops)])
                    # postSelect here remains slice(None), as resulting spectrum
                    # has exactly one entry for each soi

        # `toi` is percentage or "all"
        else:
            soi = [slice(None)] * numTrials

        # Collect keyword args for `mtmconvol` in dictionary
        method_kwargs = {"samplerate": data.samplerate,
                         "nperseg": nperseg,
                         "noverlap": noverlap,
                         "taper": taper,
                         "taper_opt": taper_opt}

        # Set up compute-class
        specestMethod = MultiTaperFFTConvol(
            soi,
            postSelect,
            equidistant=equidistant,
            toi=toi,
            foi=foi,
            timeAxis=timeAxis,
            keeptapers=keeptapers,
            polyremoval=polyremoval,
            output=output,
            method_kwargs=method_kwargs)

    elif method == "wavelet":

        check_effective_parameters(WaveletTransform, defaults, lcls)

        # Check wavelet selection
        if wavelet not in availableWavelets:
            lgl = "'" + "or '".join(opt + "' " for opt in availableWavelets)
            raise SPYValueError(legal=lgl, varname="wavelet", actual=wavelet)
        if wavelet not in ["Morlet", "Paul"]:
            msg = "the chosen wavelet '{}' is real-valued and does not provide " +\
                "any information about amplitude or phase of the data. This wavelet function " +\
                "may be used to isolate peaks or discontinuities in the signal. "
            SPYWarning(msg.format(wavelet))

        # Check for consistency of `width`, `order` and `wavelet`
        if wavelet == "Morlet":
            try:
                scalar_parser(width, varname="width", lims=[1, np.inf])
            except Exception as exc:
                raise exc
            wfun = getattr(spywave, wavelet)(w0=width)
        else:
            if width != lcls["width"]:
                msg = "option `width` has no effect for wavelet '{}'"
                SPYWarning(msg.format(wavelet))

        if wavelet == "Paul":
            try:
                scalar_parser(order, varname="order", lims=[4, np.inf], ntype="int_like")
            except Exception as exc:
                raise exc
            wfun = getattr(spywave, wavelet)(m=order)
        elif wavelet == "DOG":
            try:
                scalar_parser(order, varname="order", lims=[1, np.inf], ntype="int_like")
            except Exception as exc:
                raise exc
            wfun = getattr(spywave, wavelet)(m=order)
        else:
            if order is not None:
                msg = "option `order` has no effect for wavelet '{}'"
                SPYWarning(msg.format(wavelet))
            wfun = getattr(spywave, wavelet)()

        # automatic frequency selection
        if foi is None and foilim is None:
            scales = get_optimal_wavelet_scales(
                wfun.scale_from_period,  # all availableWavelets sport one!
                int(minTrialLength * data.samplerate),
                dt)
            foi = 1 / wfun.fourier_period(scales)
            msg = (f"Setting frequencies of interest to {foi[0]:.1f}-"
                   f"{foi[-1]:.1f}Hz")
            SPYInfo(msg)
        else:
            if foilim is not None:
                foi = np.arange(foilim[0], foilim[1] + 1, dtype=float)
            # 0 frequency is not valid
            foi[foi < 0.01] = 0.01
            scales = wfun.scale_from_period(1 / foi)

        # Update `log_dct` w/method-specific options (use `lcls` to get actually
        # provided keyword values, not defaults set in here)
        log_dct["foi"] = foi
        log_dct["wavelet"] = lcls["wavelet"]
        log_dct["width"] = lcls["width"]
        log_dct["order"] = lcls["order"]

        # method specific parameters
        method_kwargs = {
            'samplerate': data.samplerate,
            'scales': scales,
            'wavelet': wfun
        }

        # Set up compute-class
        specestMethod = WaveletTransform(
            preSelect,
            postSelect,
            toi=toi,
            timeAxis=timeAxis,
            polyremoval=polyremoval,
            output=output,
            method_kwargs=method_kwargs)

    elif method == "superlet":

        check_effective_parameters(SuperletTransform, defaults, lcls)

        # check and parse superlet specific arguments
        if order_max is None:
            lgl = "Positive integer needed for order_max"
            raise SPYValueError(legal=lgl, varname="order_max",
                                actual=None)
        else:
            scalar_parser(
                order_max,
                varname="order_max",
                lims=[1, np.inf],
                ntype="int_like"
            )

        scalar_parser(
            order_min, varname="order_min",
            lims=[1, order_max],
            ntype="int_like"
        )
        scalar_parser(c_1, varname="c_1", lims=[1, np.inf], ntype="int_like")

        # if no frequencies are user selected, take a sensitive default
        if foi is None and foilim is None:
            scales = get_optimal_wavelet_scales(
                superlet.scale_from_period,
                int(minTrialLength * data.samplerate),
                dt)
            foi = 1 / superlet.fourier_period(scales)
            msg = (f"Setting frequencies of interest to {foi[0]:.1f}-"
                   f"{foi[-1]:.1f}Hz")
            SPYInfo(msg)
        else:
            if foilim is not None:
                # frequency range in 1Hz steps
                foi = np.arange(foilim[0], foilim[1] + 1, dtype=float)
            # 0 frequency is not valid
            foi[foi < 0.01] = 0.01
            scales = superlet.scale_from_period(1. / foi)

        # FASLT needs ordered frequencies low - high
        # meaning the scales have to go high - low
        if adaptive:
            if len(scales) < 2:
                lgl = "A range of frequencies"
                act = "Single frequency"
                raise SPYValueError(legal=lgl, varname="foi", actual=act)
            if np.any(np.diff(scales) > 0):
                msg = "Sorting frequencies low to high for adaptive SLT.."
                SPYWarning(msg)
                scales = np.sort(scales)[::-1]

        log_dct["foi"] = foi
        log_dct["c_1"] = lcls["c_1"]
        log_dct["order_max"] = lcls["order_max"]
        log_dct["order_min"] = lcls["order_min"]

        # method specific parameters
        method_kwargs = {
            'samplerate': data.samplerate,
            'scales': scales,
            'order_max': order_max,
            'order_min': order_min,
            'c_1': c_1,
            'adaptive': adaptive
        }

        # Set up compute-class
        specestMethod = SuperletTransform(
            preSelect,
            postSelect,
            toi=toi,
            timeAxis=timeAxis,
            polyremoval=polyremoval,
            output=output,
            method_kwargs=method_kwargs)

    # -------------------------------------------------
    # Sanitize output and call the ComputationalRoutine
    # -------------------------------------------------

    out = SpectralData(dimord=SpectralData._defaultDimord)

    # Perform actual computation
    specestMethod.initialize(data,
                             out._stackingDim,
                             chan_per_worker=kwargs.get("chan_per_worker"),
                             keeptrials=keeptrials)
    specestMethod.compute(data, out, parallel=kwargs.get("parallel"), log_dict=log_dct)

    # FOOOF is a post-processing method of MTMFFT output, so we handle it here, once
    # the MTMFFT has finished.
    if is_fooof:

        # Use the output of the MTMFFMT method as the new data and create new output data.
        fooof_data = out
        fooof_out = SpectralData(dimord=SpectralData._defaultDimord)

        # method specific parameters
        if fooof_opt is None:
            fooof_opt = default_fooof_opt

        # These go into the FOOOF constructor, so we keep them separate from the fooof_settings below.
        fooof_kwargs = {**default_fooof_opt, **fooof_opt}  # Join the ones from fooof_opt (the user) into fooof_kwargs.

        # Settings used during the FOOOF analysis (that are NOT passed to FOOOF constructor).
        # The user cannot influence these: in_freqs is derived from mtmfft output, freq_range is always None (=full mtmfft output spectrum).
        # We still define them here, and they are passed through to the backend and actually used there.
        fooof_settings = {
            'in_freqs': fooof_data.freq,
            'freq_range': None  # or something like [2, 40] to limit frequency range (post processing). Currently not exposed to user.
        }

        if fooof_data.freq[0] == 0:
            # FOOOF does not work with input frequency zero in the data.
            raise SPYValueError(legal="a frequency range that does not include zero. Use 'foi' or 'foilim' to restrict.", varname="foi/foilim", actual="Frequency range from {} to {}.".format(min(fooof_data.freq), max(fooof_data.freq)))

        # Set up compute-class
        #  - the output must be one of 'fooof', 'fooof_aperiodic',
        #    or 'fooof_peaks'.
        #  - everything passed as method_kwargs is passed as arguments
        #    to the fooof.FOOOF() constructor or functions, the other args are
        #    used elsewhere.
        fooofMethod = FooofSpy(output=output_fooof, fooof_settings=fooof_settings, method_kwargs=fooof_kwargs)

        # Update `log_dct` w/method-specific options
        log_dct["fooof_method"] = output_fooof
        log_dct["fooof_opt"] = fooof_kwargs

        # Perform actual computation
        fooofMethod.initialize(fooof_data,
                               fooof_out._stackingDim,
                               chan_per_worker=kwargs.get("chan_per_worker"),
                               keeptrials=keeptrials)
        fooofMethod.compute(fooof_data, fooof_out, parallel=kwargs.get("parallel"), log_dict=log_dct)
        out = fooof_out

     # attach potential older cfg's from the input
    # to support chained frontend calls..
    out.cfg.update(data.cfg)

    # attach frontend parameters for replay
    out.cfg.update({'freqanalysis': new_cfg})
    return out<|MERGE_RESOLUTION|>--- conflicted
+++ resolved
@@ -267,13 +267,7 @@
         Please refer to the
         `FOOOF docs <https://fooof-tools.github.io/fooof/generated/fooof.FOOOF.html#fooof.FOOOF>`_
         for the meanings and the defaults.
-<<<<<<< HEAD
-        The FOOOF reference is: `Donoghue et al. 2020, DOI 10.1038/s41593-020-00744-x`.
-    out : Must be `None`.
-
-=======
         See the FOOOF reference [Donoghue2020]_ for details.
->>>>>>> 185460c8
 
     Returns
     -------
