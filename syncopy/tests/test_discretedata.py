--- conflicted
+++ resolved
@@ -452,72 +452,6 @@
         with pytest.raises(SPYValueError):
             ang_dummy.definetrial(evt_dummy, pre=pre, post=post, trigger=1)
 
-<<<<<<< HEAD
-    # test data-selection via class method
-    def test_ed_dataselection(self):
-
-        # Create testing objects (regular and swapped dimords)
-        dummy = EventData(data=np.hstack([self.data, self.data]),
-                          dimord=self.customDimord,
-                          trialdefinition=self.trl,
-                          samplerate=2.0)
-        ymmud = EventData(data=np.hstack([self.data[:, ::-1], self.data[:, ::-1]]),
-                          trialdefinition=self.trl,
-                          samplerate=2.0,
-                          dimord=dummy.dimord[::-1])
-
-        # selections are chosen so that result is not empty
-        trialSelections = [
-            "all",  # enforce below selections in all trials of `dummy`
-            [3, 1]  # minimally unordered
-        ]
-
-        eventidSelections = [
-            [0, 0, 1],  # preserve repetition, don't convert to slice
-            range(0, 2)  # narrow range
-        ]
-
-        latencySelections = [
-            [0.5, 2.5],  # regular range
-            [0.7, 2.]  # reduce range
-        ]
-
-        timeSelections = list(zip(["latency"] * len(latencySelections), latencySelections))
-
-        trialSels = [random.choice(trialSelections)]
-        eventidSels = [random.choice(eventidSelections)]
-        timeSels = [random.choice(timeSelections)]
-
-        for obj in [dummy, ymmud]:
-            eventidIdx = obj.dimord.index("eventid")
-            for trialSel in trialSels:
-                for eventidSel in eventidSels:
-                    for timeSel in timeSels:
-                        kwdict = {}
-                        kwdict["trials"] = trialSel
-                        kwdict["eventid"] = eventidSel
-                        kwdict[timeSel[0]] = timeSel[1]
-                        cfg = StructDict(kwdict)
-                        # data selection via class-method + `Selector` instance for indexing
-                        selected = obj.selectdata(**kwdict)
-                        obj.selectdata(**kwdict, inplace=True)
-                        selector = obj.selection
-                        tk = 0
-                        for trialno in selector.trial_ids:
-                            if selector.time[tk]:
-                                assert np.array_equal(obj.trials[trialno][selector.time[tk], :],
-                                                      selected.trials[tk])
-                                tk += 1
-                        assert np.array_equal(selected.eventid,
-                                              obj.eventid[np.unique(selected.data[:, eventidIdx]).astype(np.intp)])
-                        cfg.data = obj
-                        # data selection via package function and `cfg`: ensure equality
-                        out = selectdata(cfg)
-                        assert np.array_equal(out.eventid, selected.eventid)
-                        assert np.array_equal(out.data, selected.data)
-
-=======
->>>>>>> 040888ea
     def test_ed_parallel(self, testcluster):
         # repeat selected test w/parallel processing engine
         client = dd.Client(testcluster)
