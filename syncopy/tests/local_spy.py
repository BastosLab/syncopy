--- conflicted
+++ resolved
@@ -25,21 +25,8 @@
 # Prepare code to be executed using, e.g., iPython's `%run` magic command
 if __name__ == "__main__":
 
-<<<<<<< HEAD
-    mock_up = np.ones((10, 2))
-    ad1 = spy.AnalogData([2 * mock_up, mock_up])
-
-    cs1 = spy.connectivityanalysis(ad1)
-
-    cs1.show(channel_i = 0, channel_j = 1).shape
-    # cs1.show(channels_i = [0], channels_j = [1]).shape
-
-
-    sys.exit()
-=======
     mock_up = np.arange(24).reshape((8, 3))
     ad1 = spy.AnalogData([mock_up] * 5)
->>>>>>> 74947bc9
 
     nTrials = 50
     nSamples = 200
