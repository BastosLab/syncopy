--- conflicted
+++ resolved
@@ -3,13 +3,8 @@
 # Test proper functionality of SyNCoPy BaseData class + helper
 # 
 # Created: 2019-03-19 10:43:22
-<<<<<<< HEAD
-# Last modified by: Joscha Schmiedt [joscha.schmiedt@esi-frankfurt.de]
-# Last modification time: <2019-09-18 13:16:34>
-=======
 # Last modified by: Stefan Fuertinger [stefan.fuertinger@esi-frankfurt.de]
-# Last modification time: <2019-09-24 15:40:43>
->>>>>>> 3522292e
+# Last modification time: <2019-09-25 16:53:04>
 
 import os
 import tempfile
@@ -391,9 +386,9 @@
     
     # Prepare selector results for valid/invalid selections
     selectDict = {}
-    selectDict["channel"] = {"valid": (["channel3", "channel1"], 
-                                       ["channel3", "channel1", "channel1", "channel2"],  # repetition
-                                       ["channel1", "channel1", "channel2", "channel3"],  # preserve repetition
+    selectDict["channel"] = {"valid": (["channel03", "channel01"], 
+                                       ["channel03", "channel01", "channel01", "channel02"],  # repetition
+                                       ["channel01", "channel01", "channel02", "channel03"],  # preserve repetition
                                        [4, 2, 5], 
                                        [4, 2, 2, 5, 5],   # repetition
                                        [0, 0, 1, 2, 3],  # preserve repetition, don't convert to slice
