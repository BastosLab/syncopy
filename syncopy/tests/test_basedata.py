--- conflicted
+++ resolved
@@ -4,11 +4,7 @@
 # 
 # Created: 2019-03-19 10:43:22
 # Last modified by: Stefan Fuertinger [stefan.fuertinger@esi-frankfurt.de]
-<<<<<<< HEAD
-# Last modification time: <2019-08-07 10:29:30>
-=======
 # Last modification time: <2019-07-26 18:09:49>
->>>>>>> 16c48d69
 
 import os
 import tempfile
