# Builtins
import datetime
from setuptools import setup
import subprocess

# External packages
import ruamel.yaml
from setuptools_scm import get_version

# Local imports
import sys
sys.path.insert(0, ".")
from conda2pip import conda2pip

# Set release version by hand for master branch
<<<<<<< HEAD
releaseVersion = "0.21"
=======
releaseVersion = "2022.05"
>>>>>>> 4f430149

# Get necessary and optional package dependencies
required, dev = conda2pip(return_lists=True)

# If code has not been obtained via `git` or we're inside the master branch,
# use the hard-coded `releaseVersion` as version. Otherwise keep the local `tag.devx`
# scheme for TestPyPI uploads
proc = subprocess.run("git branch --show-current", shell=True, capture_output=True, text=True)
if proc.returncode !=0 or proc.stdout.strip() == "master":
    version = releaseVersion
    versionKws = {"use_scm_version" : False, "version" : version}
else:
    version = get_version(root='.', relative_to=__file__, local_scheme="no-local-version")
    versionKws = {"use_scm_version" : {"local_scheme": "no-local-version"}}

# Update citation file
citationFile = "CITATION.cff"
yaml = ruamel.yaml.YAML()
with open(citationFile) as fl:
    ymlObj = yaml.load(fl)
ymlObj["version"] = version
ymlObj["date-released"] = datetime.datetime.now().strftime("%Y-%m-%d")
with open(citationFile, "w") as fl:
    yaml.dump(ymlObj, fl)

# Run setup (note: identical arguments supplied in setup.cfg will take precedence)
setup(
    setup_requires=['setuptools_scm'],
    install_requires=required,
    extras_require={"dev": dev},
    **versionKws
)<|MERGE_RESOLUTION|>--- conflicted
+++ resolved
@@ -13,11 +13,8 @@
 from conda2pip import conda2pip
 
 # Set release version by hand for master branch
-<<<<<<< HEAD
-releaseVersion = "0.21"
-=======
+
 releaseVersion = "2022.05"
->>>>>>> 4f430149
 
 # Get necessary and optional package dependencies
 required, dev = conda2pip(return_lists=True)
