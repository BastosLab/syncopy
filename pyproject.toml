--- conflicted
+++ resolved
@@ -32,11 +32,8 @@
 natsort = "^8.1.0"
 psutil = ">=5.9"
 fooof = ">=1.0"
-<<<<<<< HEAD
 pynwb = "^2.3.2"
-=======
 bokeh = "^3.1.1"
->>>>>>> d94ceeba
 
 [tool.poetry.group.dev.dependencies]
 black = "^22.6.0"
