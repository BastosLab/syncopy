--- conflicted
+++ resolved
@@ -4,17 +4,11 @@
 ## Unreleased WIP
 
 ### NEW
-<<<<<<< HEAD
-- Jackknifing for coherence and Granger analysis
-- logging functionality and respective developer documentation, #208
-- added `waveform` extra dataset to DiscreteData to store raw waveforms, #238
 - frontend `redefinetrial` to cut trials/move time axes
-=======
 - add PPC connectivity measure
 - add Jackknifing for coherence and Granger analysis
 - add logging functionality and respective developer documentation, #208
 - add waveform extra dataset to DiscreteData to store raw data, #238
->>>>>>> f3e81960
 
 ### CHANGED
 - support unequal trial sizes for `load_ft_raw`
