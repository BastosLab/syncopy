# Changelog of SyNCoPy
All notable changes to this project will be documented in this file.

The format is based on [Keep a Changelog](https://keepachangelog.com/en/1.0.0/),
and this project follows [Semantic Versioning](https://semver.org/spec/v2.0.0.html).



## [Unreleased]

### NEW
- Added down- and resampling algorithms for the new meta-function `resampledata`
- Added FOOOF method as a post-processing option for the freqanalysis method mtmfft.
- new global `spy.copy()` function which copies entire Syncopy objects on disk
<<<<<<< HEAD
=======
- Added `.info` attribute for all data classes to store auxiliary meta information
>>>>>>> 18ac1b64


### CHANGED
- the `out.cfg` attached to an analysis result now allows to replay all analysis methods
- `connectivityanalysis` now has FT compliant output support for the coherence
- `spy.cleanup` now has exposed `interactive` parameter
- removed keyword `deep` from `copy()`, all our copies are in fact deep

### FIXED
- `out.cfg` global side-effects (sorry again @kajal5888)
- `CrossSpectralData` plotting
- mixing of explicit keywords and `cfg` to control analysis
<<<<<<< HEAD
=======
- fixed error on initializing SpikeData with empty ndarray (#257)
>>>>>>> 18ac1b64


## [2022.05] - 2022-05-13
Bugfixes and features additions for `EventData` objects.

### NEW
- Added support for flexible columns in `EventData` (thanks to @KatharineShapcott)

### CHANGED
- Include specific example how to create an "all-to-all" `trialdefinition` array
  by invoking `definetrial` without arguments in the function's docstring.
- Modified versioning scheme: use a date-based scheme instead of increasing
  version numbers
- Aligned padding API to FieldTrip in both `freqanalysis` and `connectivityanalysis`:
  use `pad` instead of `pad_to_length` with three supported modes ('maxperlen',
  float, 'nextpow2').

### DEPRECATED
- Removed support for calling `freqanalysis` with a `toi` array as well as an
  input dataset that has an active in-place time-selection attached

### FIXED
- Improved legibility of `spy.__version__` for non-release installations
- Correctly process equidistant `toi` arrays with large spacing in `freqanalysis`
- Corrected `trialtime` for `DiscreteData` objects (thanks to @KatharineShapcott)

## [v0.21] - 2022-04-13
Feature update and bugfixes.

### NEW
- Added preprocessing functionality
- Added experimental loading functionality for NWB 2.0 files
- Added experimental loading functionality for Matlab mat files
- Added support for "scalar" selections, i.e., things like `selectdata(trials=0)`
  or `data.selectdata(channels='mychannel')`
- Added command line argument "--full" for more granular testing: the new default
  for running the testing pipeline is to execute a trimmed-down testing suite that
  does not probe all possible input permutations but focuses on the core functionality
  without sacrificing coverage.
- New meta-function `taper_opt` parameter to control arbitrary taper (e.g. kaiser)
  parameters

### CHANGED
- Renamed `_selection` class property to `selection`
- Reworked plotting framework and made it matplotlib 3.5 compatible
- The output of `show` is now automatically squeezed (i.e., singleton dimensions
  are removed from the returned array).
- Enhanced online documentation, now also covering connectivity analysis
- Multi-tapering (`freqanalysis`, `connectivityanalysis`) now is switched on by
  only specifying the `tapsmofrq` parameter, removed the need for the additional
  and redundant setting of `taper='dpss'`
- Granger-Geweke algorithm now matches the reference implementation (Dhamala 2008)
  with machine precision

### REMOVED
- Do not parse scalars using `numbers.Number`, use `numpy.number` instead to
  catch Boolean values
- Do not raise a `SPYTypeError` if an arithmetic operation is performed using
  objects of different numerical types (real/complex; closes #199)

### DEPRECATED
- Removed loading code for ESI binary format that is no longer supported
- Repaired top-level imports: renamed `connectivity` to `connectivityanalysis`
  and the "connectivity" module is now called "nwanalysis"
- Included `conda clean` in CD pipeline to avoid disk fillup by unused conda
  packages/cache
- Inverted `selectdata` messaging policy: only actual on-disk copy operations
  trigger a `SPYInfo` message (closes #197)
- Matched selector keywords and class attribute names, i.e., selecting channels
  is now done by using a `select` dictionary with key `'channel'` (not `'channels'`
  as before). See the documentation of `selectdata` for details.
- Retired Travis CI tests since free test runs are exhausted. Migrated to GitHub
  actions (and re-included codecov)

### FIXED
- The `trialdefinition` arrays constructed by the `Selector` class were incorrect
  for `SpectralData` objects without time-axis, resulting in "empty" trials. This
  has been fixed (closes #207)
- Repaired `array_parser` to adequately complain about mixed-type arrays (closes #211)
- The `show` routine now consistently returns a list of trials if and only if
  multiple trials are selected

## [v0.20] - 2022-01-18
Major Release

### NEW
- Added Connectivity submodule with `csd`, `granger` and `coh` measures
- Added new `CrossSpectralData` class for connectivity data
- Added Superlet spectral estimation method to `freqanalysis`
- Added arithmetic operator overloading for SyNCoPy objects: it is now possible
  to perform simple arithmetic operations directly, e.g.,``data1 + data2``.
- Added equality operator for SyNCoPy objects: two objects can be parsed for
  identical contents using the "==" operator
- Added full object padding functionality
- Added support for user-controlled in-place selections
- Added `show` class method for easy data access in all SyNCoPy objects
- Added de-trending suppport in `freqanalysis` via the `polyremoval` keyword
- New interface for synthetic data generation: using a list of NumPy arrays for
  instantiation interprets each array as `nChannels` x `nSamples` trial data
  which are combined to generate a `AnalogData` object
- Made SyNCoPy PEP 517 compliant: added pyproject.toml and modified setup.py
  accordingly
- Added IBM POWER testing pipeline (via dedicated GitLab Runner)

### CHANGED
- Multi-tapering now works with smoothing frequencies in Hz
- Streamlined padding interface

### REMOVED
- Retired tox in `slurmtest` CI pipeline in favor of a "simple" pytest testing
  session due to file-locking problems of tox environments on NFS mounts

### DEPRECATED
- Removed ACME from source repository: the submodule setup proved to be too
  unreliable and hard to maintain. ACME is now an optional (but recommended)
  dependency of SyNCoPy

### FIXED
- Non-standard `dimord` objects are now parsed and processed by `ComputationalRoutine`
- Impromptu padding performed by `freqanalysis` is done in a more robust way
- Stream-lined GitLab Runner setup: use cluster-wide conda instead of local
  installations (that differ slightly across runners) and leverage `tox-conda`
  to fetch pre-built dependencies

## [v0.1b2] - 2020-01-15
Housekeeping and maintenance release

### NEW
- Included ACME as SyNCoPy submodule: all ESI-HPC cluster specific code has
  been migrated to the new ACME package, see https://github.com/esi-neuroscience/acme
- Better late than never: added this CHANGELOG file

### CHANGED
- Modified GitLab CI Pipeline Setup + version handling: use `setuptools_scm`
  to populate `spy.__version__` instead of hard-coding a version string
  in the package `__init__.py`; this makes test-uploads to PyPI-Test infinitely
  easier since `setuptools_scm` takes care of generating non-conflicting
  package versions.
- Modified packaging setup and adapted modular layout to account for new
  submodule ACME

### REMOVED
- Deleted ESI-specific `dask_helpers.py` module (migrated to ACME)

### DEPRECATED
- Cleaned up dependencies: removed all `jupyter`-packages from depencency
  list to not cause (unnecessary) conflicts in existing Python environments

### FIXED
- Repaired CI pipelines
- Repaired h5py version mismatch: pin SyNCoPy to `hypy` versions greater than
  2.9 but less than 3.x
- Pin SyNCoPy to Python 3.8.x (Python 3.9 currently triggers too many dependency
  conflicts)

## [v0.1b1] - 2020-10-23
First public pre-release of SyNCoPy on PyPI and GitHub.

### NEW
- Included `selectdata` as a `computeFunction` that uses the parallelization
  framework in `ComputationalRoutine` to perform arbitrary data-selection tasks
  (including but not limited to unordered lists, repetitions and removals).
- Included time-frequency analysis routines `mtmconvol` and `wavelet`
- Added plotting functionality: functions `singlepanelplot` and `multiplanelplot`
  allow quick visual inspection of `AnalogData` and `SpectralData` objects
- Added support to process multiple SyNCoPy objects in a single meta-function
  call (all decorators have been modified accordingly)
- Introduced standardized warning messages via new class `SPYWarning`
- Included (more or less) extensive developer docs
- Added Travis CI and included badges on GitHub landing page
- New convenience scripts to ease developing/testing
- New conda.yml file + script for consolidating conda/pip requirements: all
  of SyNCoPy's dependencies are now collected in `syncopy.yml`, the respective
  pip-specific requirements.txt and requirements-test.txt files are generated
  on the fly by a new function `conda2pip` that relies on ruamel.yaml (new
  required dependency for building SyNCoPy)
- New GitLab CI directive for uploading SyNCoPy to PyPI
- Included GitHub templates for new issues/pull requests
- SyNCoPy docu is now hosted on readthedocs (re-directed from syncopy.org)
- New logo + icon

### CHANGED
- Made `cluster_cleanup` more robust (works with `LocalCluster` objects now)
- Made data-parser more feature-rich: check for emptiness, parse non-data
  datasets etc.
- Made `generate_artificial_data` more robust: change usage of random number
  seed to allow persistent comparisons across testing runs
- Updated CI dependencies (SyNCoPy now requires NumPy 1.18 and Matplotlib 3.3.x)

### REMOVED
- All *.py-file headers have been removed
- Removed examples sub-module from main package (examples will be part of a
  separate repo)

### DEPRECATED
- Wiped all hand-crafted array-matching routines; use `best_match` instead
- Do not use `pbr` in the build system any more; rely instead on up-to-date
  setuptools functionality
- Retired memory map support and raw binary data reading routines

### FIXED
- Improved temporary storage handling so that dask workers that import the
  package do not repeat all temp-dir I/O tests (and potentially run into
  dead-locks or race conditions)

## [v0.1a1] - 2019-10-14
Preview alpha release of SyNCoPy for first ESI-internal tryout workshop.

### NEW
- Added routines `esi_cluster_setup` and `cluster_cleanup` to facilitate
  using SLURM from within SyNCoPy
- Included new `FauxTrial` class and `_preview_trial` class methods to
  permit quick and performant compute dry-runs
- Included a `select` keyword to allow for in-place selections that are applied
  on the fly in any meta-function via a new decorator. The heavy lifting is performed
  by a new `Selector` class
- Re-worked the `specest` package: `mtmfft` is now fully functional
- Overhauled HTML documentation

### CHANGED
- New layout of SyNCoPy objects on disk: introduction of Spy-containers supporting
  multiple datasets/objects within the same folder
- First working implementation of `spy.load` and `spy.save`
- Use dask bags instead of arrays in parallelization engine to permit more
  flexible distribution of data across workers
- Re-worked `trialdefinition` mechanics: attach the full `trialdefinition` array
  to objects and fetch relevant information on the fly: `BaseData._trialdefinition`
  unifies `sampleinfo`, `t0` and `trialinfo` and calls `definetrial`

### REMOVED
- Removed `dimlabels` property

### DEPRECATED
- Retired Dask arrays in `ComputationalRoutine`; use dask bags instead

### FIXED
- Flipped sign of offsets in `trialdefinition` to be compatible w/FieldTrip
- Enforced PEP8 compliance
- Cleaned up constructor of `BaseData` to prohibit accessing uninitialized attributes

## [v0.1a0] - 2019-07-20
Internal pre-alpha release of SyNCoPy. Prototypes of data format, user-interface
and parallelization framework are in place.

### NEW
- Class structure is laid out, meta-functions are present but mostly place-holders
- Support FieldTrip-style calling syntax via `cfg` "structures" (the keys of which are
  "unwrapped" by a corresponding decorator)
- Preliminary I/O capabilities implemented, objects can be written/read
  to/from HDF5
- First prototype of parallelization framework based on Dask
- Custom traceback that is enabeld as soon as SyNCoPy is imported: do not
  spill hundreds of lines to STDOUT, instead highlight most probable cause
  of error and explain how to get to full traceback if wanted
- Basic session management to ensure concurrent SyNCoPy sessions only access
  their own data<|MERGE_RESOLUTION|>--- conflicted
+++ resolved
@@ -12,10 +12,7 @@
 - Added down- and resampling algorithms for the new meta-function `resampledata`
 - Added FOOOF method as a post-processing option for the freqanalysis method mtmfft.
 - new global `spy.copy()` function which copies entire Syncopy objects on disk
-<<<<<<< HEAD
-=======
 - Added `.info` attribute for all data classes to store auxiliary meta information
->>>>>>> 18ac1b64
 
 
 ### CHANGED
@@ -28,10 +25,7 @@
 - `out.cfg` global side-effects (sorry again @kajal5888)
 - `CrossSpectralData` plotting
 - mixing of explicit keywords and `cfg` to control analysis
-<<<<<<< HEAD
-=======
 - fixed error on initializing SpikeData with empty ndarray (#257)
->>>>>>> 18ac1b64
 
 
 ## [2022.05] - 2022-05-13
